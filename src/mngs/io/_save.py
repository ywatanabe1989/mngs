--- conflicted
+++ resolved
@@ -1,10 +1,6 @@
 #!/usr/bin/env python3
 # -*- coding: utf-8 -*-
-<<<<<<< HEAD
-# Time-stamp: "2024-11-12 15:17:21 (ywatanabe)"
-=======
-# Time-stamp: "2024-11-12 15:16:23 (ywatanabe)"
->>>>>>> 6b9aa4c8
+# Time-stamp: "2024-11-13 14:25:06 (ywatanabe)"
 # File: ./mngs_repo/src/mngs/io/_save.py
 
 """
