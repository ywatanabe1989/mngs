#!/usr/bin/env python3
# -*- coding: utf-8 -*-
<<<<<<< HEAD
# Time-stamp: "2024-11-17 12:26:47 (ywatanabe)"
=======
# Time-stamp: "2024-11-16 12:49:08 (ywatanabe)"
>>>>>>> edd5c0ec
# File: ./mngs_repo/src/mngs/io/_glob.py

__file__ = "/home/ywatanabe/proj/mngs_repo/src/mngs/io/_glob.py"

import re as _re
from glob import glob as _glob
from ..str._parse import parse as _parse
from natsort import natsorted as _natsorted


def glob(expression, parse=False, ensure_one=False):
    """
    Perform a glob operation with natural sorting and extended pattern support.

    This function extends the standard glob functionality by adding natural sorting
    and support for curly brace expansion in the glob pattern.

    Parameters:
    -----------
    expression : str
        The glob pattern to match against file paths. Supports standard glob syntax
        and curly brace expansion (e.g., 'dir/{a,b}/*.txt').
    parse : bool, optional
        Whether to parse the matched paths. Default is False.
    ensure_one : bool, optional
        Ensure exactly one match is found. Default is False.

    Returns:
    --------
    Union[List[str], Tuple[List[str], List[dict]]]
        If parse=False: A naturally sorted list of file paths
        If parse=True: Tuple of (paths, parsed results)

    Examples:
    ---------
    >>> glob('data/*.txt')
    ['data/file1.txt', 'data/file2.txt', 'data/file10.txt']

    >>> glob('data/{a,b}/*.txt')
    ['data/a/file1.txt', 'data/a/file2.txt', 'data/b/file1.txt']

    >>> paths, parsed = glob('data/subj_{id}/run_{run}.txt', parse=True)
    >>> paths
    ['data/subj_001/run_01.txt', 'data/subj_001/run_02.txt']
    >>> parsed
    [{'id': '001', 'run': '01'}, {'id': '001', 'run': '02'}]

    >>> paths, parsed = glob('data/subj_{id}/run_{run}.txt', parse=True, ensure_one=True)
    AssertionError  # if more than one file matches
    """
    glob_pattern = _re.sub(r"{[^}]*}", "*", expression)
    try:
        found_paths = _natsorted(_glob(eval(glob_pattern)))
    except:
        found_paths = _natsorted(_glob(glob_pattern))

    if ensure_one:
        assert len(found_paths) == 1

    if parse:
        parsed = [_parse(found_path, expression) for found_path in found_paths]
        return found_paths, parsed

    else:
        return found_paths
<<<<<<< HEAD

def parse_glob(expression, ensure_one=False):
    """
    Convenience function for glob with parsing enabled.

    Parameters:
    -----------
    expression : str
        The glob pattern to match against file paths.
    ensure_one : bool, optional
        Ensure exactly one match is found. Default is False.

    Returns:
    --------
    Tuple[List[str], List[dict]]
        Matched paths and parsed results.
=======
>>>>>>> edd5c0ec

    Examples:
    ---------
    >>> paths, parsed = pglob('data/subj_{id}/run_{run}.txt')
    >>> paths
    ['data/subj_001/run_01.txt', 'data/subj_001/run_02.txt']
    >>> parsed
    [{'id': '001', 'run': '01'}, {'id': '001', 'run': '02'}]

    >>> paths, parsed = pglob('data/subj_{id}/run_{run}.txt', ensure_one=True)
    AssertionError  # if more than one file matches
    """
    return glob(expression, parse=True, ensure_one=ensure_one)

# EOF<|MERGE_RESOLUTION|>--- conflicted
+++ resolved
@@ -1,10 +1,6 @@
 #!/usr/bin/env python3
 # -*- coding: utf-8 -*-
-<<<<<<< HEAD
-# Time-stamp: "2024-11-17 12:26:47 (ywatanabe)"
-=======
-# Time-stamp: "2024-11-16 12:49:08 (ywatanabe)"
->>>>>>> edd5c0ec
+# Time-stamp: "2024-11-25 00:31:08 (ywatanabe)"
 # File: ./mngs_repo/src/mngs/io/_glob.py
 
 __file__ = "/home/ywatanabe/proj/mngs_repo/src/mngs/io/_glob.py"
@@ -70,7 +66,6 @@
 
     else:
         return found_paths
-<<<<<<< HEAD
 
 def parse_glob(expression, ensure_one=False):
     """
@@ -87,8 +82,6 @@
     --------
     Tuple[List[str], List[dict]]
         Matched paths and parsed results.
-=======
->>>>>>> edd5c0ec
 
     Examples:
     ---------
