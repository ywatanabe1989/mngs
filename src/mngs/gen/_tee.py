--- conflicted
+++ resolved
@@ -1,24 +1,14 @@
 #!/usr/bin/env python3
 # -*- coding: utf-8 -*-
-<<<<<<< HEAD
-# Time-stamp: "2024-11-03 20:50:45 (ywatanabe)"
-=======
-# Time-stamp: "2024-11-04 01:19:02 (ywatanabe)"
->>>>>>> 517a66b6
+# Time-stamp: "2024-11-04 04:42:10 (ywatanabe)"
 # File: ./mngs_repo/src/mngs/gen/_tee.py
 
 import os as _os
 import re
 import sys
 
-<<<<<<< HEAD
-import mngs
-from mngs.path import get_spath, split
-
-=======
 from ..path import get_spath, split
 from ..str._printc import printc
->>>>>>> 517a66b6
 
 
 class Tee(object):
@@ -92,10 +82,7 @@
 if __name__ == "__main__":
     # # Argument Parser
     import matplotlib.pyplot as plt
-<<<<<<< HEAD
-=======
     import mngs
->>>>>>> 517a66b6
 
     # import argparse
     # parser = argparse.ArgumentParser(description='')
