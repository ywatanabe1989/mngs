#!/usr/bin/env python3
# -*- coding: utf-8 -*-
# Time-stamp: "2024-11-07 19:30:31 (ywatanabe)"
# File: ./mngs_repo/src/mngs/gen/_suppress_output.py

import os
from contextlib import contextmanager, redirect_stderr, redirect_stdout


@contextmanager
def suppress_output(suppress=True):
    """
    A context manager that suppresses stdout and stderr.

    Example:
        with suppress_output():
            print("This will not be printed to the console.")
    """
    if suppress:
        # Open a file descriptor that points to os.devnull (a black hole for data)
        with open(os.devnull, "w") as fnull:
            # Temporarily redirect stdout and stderr to the file descriptor fnull
            with redirect_stdout(fnull), redirect_stderr(fnull):
                # Yield control back to the context block
                yield
    else:
        # If suppress is False, just yield without redirecting output
        yield

<<<<<<< HEAD

quiet = suppress_output
=======
quiet = suppress_output


# EOF
>>>>>>> 53b43fd1
<|MERGE_RESOLUTION|>--- conflicted
+++ resolved
@@ -27,12 +27,8 @@
         # If suppress is False, just yield without redirecting output
         yield
 
-<<<<<<< HEAD
 
-quiet = suppress_output
-=======
 quiet = suppress_output
 
 
-# EOF
->>>>>>> 53b43fd1
+# EOF