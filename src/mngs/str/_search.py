--- conflicted
+++ resolved
@@ -1,10 +1,6 @@
 #!/usr/bin/env python3
 # -*- coding: utf-8 -*-
-<<<<<<< HEAD
-# Time-stamp: "2024-11-10 17:19:01 (ywatanabe)"
-=======
-# Time-stamp: "2024-11-11 06:03:22 (ywatanabe)"
->>>>>>> 6b9aa4c8
+# Time-stamp: "2024-11-13 14:25:59 (ywatanabe)"
 # File: ./mngs_repo/src/mngs/str/_search.py
 
 import re
@@ -16,7 +12,13 @@
 from natsort import natsorted
 
 
-def search(patterns, strings, only_perfect_match=False, as_bool=False, ensure_one=False):
+def search(
+    patterns,
+    strings,
+    only_perfect_match=False,
+    as_bool=False,
+    ensure_one=False,
+):
     """Search for patterns in strings using regular expressions.
 
     Parameters
@@ -57,7 +59,9 @@
     """
 
     def to_list(string_or_pattern):
-        if isinstance(string_or_pattern, (np.ndarray, pd.Series, xr.DataArray)):
+        if isinstance(
+            string_or_pattern, (np.ndarray, pd.Series, xr.DataArray)
+        ):
             return string_or_pattern.tolist()
         elif isinstance(string_or_pattern, abc.KeysView):
             return list(string_or_pattern)
@@ -82,7 +86,11 @@
     keys_matched = list(np.array(strings)[indices_matched])
 
     if ensure_one:
-        assert len(indices_matched) == 1, "Expected exactly one match, but found {}".format(len(indices_matched))
+        assert (
+            len(indices_matched) == 1
+        ), "Expected exactly one match, but found {}".format(
+            len(indices_matched)
+        )
 
     if as_bool:
         bool_matched = np.zeros(len(strings), dtype=bool)
@@ -91,4 +99,5 @@
     else:
         return indices_matched, keys_matched
 
+
 # EOF