#!/usr/bin/env python3
<<<<<<< HEAD
# Time-stamp: "2024-10-19 17:35:25 (ywatanabe)"
=======
# Time-stamp: "2024-10-19 17:34:24 (ywatanabe)"
>>>>>>> 3dce0e88

# from . import io, path
import sys, os

from .gen import suppress_output

suppress = os.getenv("MNGS_SUPPRESS_IMPORTING_MESSAGES", "").lower() == "true"

with suppress_output(suppress=suppress):
    # Core modules
    try:
        from ._sh import sh
    except ImportError as e:
        pass # print(f"Warning: Failed to import some core modules. Error: {e}")

    # Additional modules
    additional_modules = [
        "io",
        "path",
        "gen",
        "general",
        "ai",
        "dsp",
        "gists",
        "linalg",
        "ml",
        "nn",
        "os",
        # "pd",
        "plt",
        "stats",
        "torch",
        "tex",
        "typing",
        "res",
        "web",
        "db",
    ]
    for module in additional_modules:
        try:
            exec(f"from . import {module}")
        except ImportError as e:
            pass # print(f"Warning: Failed to import {module}. Error: {e}")


    from ._sh import sh


# Modules
from .gen._print_config import print_config

__copyright__ = "Copyright (C) 2024 Yusuke Watanabe"
__version__ = "1.8.0"
__license__ = "MIT"
__author__ = "ywatanabe1989"
__author_email__ = "ywatanabe@alumni.u-tokyo.ac.jp"
__url__ = "https://github.com/ywatanabe1989/mngs"

# #!/usr/bin/env python3
# # Time-stamp: "2024-10-08 20:49:56 (ywatanabe)"


# from . import io, path

# None  # to keep the importing order
# from . import gen, general
# from ._sh import sh

# None
# from . import ai, dsp, gists, linalg, ml, nn, os, pd, plt, stats, torch, tex, typing

# None
# from . import res

# None  # to keep the importing order
# from . import web

# __copyright__ = "Copyright (C) 2024 Yusuke Watanabe"
# __version__ = "1.8.0"
# __license__ = "MIT"
# __author__ = "ywatanabe1989"
# __author_email__ = "ywatanabe@alumni.u-tokyo.ac.jp"
# __url__ = "https://github.com/ywatanabe1989/mngs"<|MERGE_RESOLUTION|>--- conflicted
+++ resolved
@@ -1,9 +1,5 @@
 #!/usr/bin/env python3
-<<<<<<< HEAD
-# Time-stamp: "2024-10-19 17:35:25 (ywatanabe)"
-=======
-# Time-stamp: "2024-10-19 17:34:24 (ywatanabe)"
->>>>>>> 3dce0e88
+# Time-stamp: "2024-10-21 22:27:32 (ywatanabe)"
 
 # from . import io, path
 import sys, os
