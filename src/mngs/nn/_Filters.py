--- conflicted
+++ resolved
@@ -1,23 +1,17 @@
 #!/usr/bin/env python3
 # -*- coding: utf-8 -*-
-<<<<<<< HEAD
-# Timestamp: "2025-04-25 18:12:39 (ywatanabe)"
+# Timestamp: "2025-04-26 06:08:42 (ywatanabe)"
 # File: /ssh:sp:/home/ywatanabe/proj/mngs_repo/src/mngs/nn/_Filters.py
 # ----------------------------------------
 import os
 __FILE__ = (
     "./src/mngs/nn/_Filters.py"
-=======
-# Timestamp: "2025-04-10 12:45:45 (ywatanabe)"
-# File: /home/ywatanabe/proj/mngs_repo/src/mngs/nn/_Filters.py
-# ----------------------------------------
-import os
-__FILE__ = (
-    "/home/ywatanabe/proj/mngs_repo/src/mngs/nn/_Filters.py"
->>>>>>> e8d3fad7
 )
 __DIR__ = os.path.dirname(__FILE__)
 # ----------------------------------------
+
+import mngs
+
 #!/usr/bin/env python3
 # -*- coding: utf-8 -*-
 # Time-stamp: "2024-11-26 22:23:40 (ywatanabe)"
@@ -45,12 +39,14 @@
 import torch
 import torch.nn as nn
 import torch.nn.functional as F
+
 from ..dsp.utils import build_bandpass_filters, init_bandpass_filters
-from ..gen._to_even import to_even
 from ..dsp.utils._ensure_3d import ensure_3d
-from ..dsp.utils.filter import design_filter
 from ..dsp.utils._ensure_even_len import ensure_even_len
 from ..dsp.utils._zero_pad import zero_pad
+from ..dsp.utils.filter import design_filter
+from ..gen._to_even import to_even
+
 
 class BaseFilter1D(nn.Module):
     def __init__(self, fp16=False, in_place=False):
