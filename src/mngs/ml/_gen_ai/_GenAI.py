--- conflicted
+++ resolved
@@ -1,10 +1,6 @@
 #!./env/bin/python3
 # -*- coding: utf-8 -*-
-<<<<<<< HEAD
-# Time-stamp: "2024-06-15 02:11:56 (ywatanabe)"
-=======
-# Time-stamp: "2024-06-14 19:14:19 (ywatanabe)"
->>>>>>> 370fa983
+# Time-stamp: "2024-06-15 02:13:31 (ywatanabe)"
 # /home/ywatanabe/proj/mngs/src/mngs/ml/chat.py
 
 
