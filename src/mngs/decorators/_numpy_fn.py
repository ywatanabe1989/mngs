#!/usr/bin/env python3
# -*- coding: utf-8 -*-
<<<<<<< HEAD
# Time-stamp: "2024-11-20 23:48:47 (ywatanabe)"
# File: ./mngs_repo/src/mngs/decorators/_numpy_fn.py

__file__ = "/home/ywatanabe/proj/mngs_repo/src/mngs/decorators/_numpy_fn.py"

#!/usr/bin/env python3
# -*- coding: utf-8 -*-
# Time-stamp: "2024-11-04 02:45:09 (ywatanabe)"
=======
# Time-stamp: "2024-11-17 21:50:39 (ywatanabe)"
>>>>>>> edd5c0ec
# File: ./mngs_repo/src/mngs/decorators/_numpy_fn.py

__file__ = "/home/ywatanabe/proj/mngs_repo/src/mngs/decorators/_numpy_fn.py"

"""
Functionality:
    - Provides decorator for automatic conversion between numpy arrays and other data types
    - Maintains type consistency for input/output operations
Input:
    - Python functions that expect numpy array inputs
    - Various data types (pandas DataFrames, torch tensors, lists, etc.)
Output:
    - Results in the same format as input (numpy array or torch tensor)
Prerequisites:
    - numpy package
    - Core converter utilities from _converters module
"""

from functools import wraps
from typing import Any as _Any
from typing import Callable

from ._converters import (
    _conversion_warning,
    _return_always,
    _return_if,
    _try_device,
    is_cuda,
    is_torch,
    to_numpy,
    to_torch,
)


# def numpy_fn(func: Callable) -> Callable:
#     @wraps(func)
#     def wrapper(*args: _Any, **kwargs: _Any) -> _Any:
#         is_torch_input = is_torch(*args, **kwargs)
#         device = "cuda" if is_cuda(*args, **kwargs) else "cpu"
#         converted_args, converted_kwargs = to_numpy(
#             *args, return_fn=_return_always, **kwargs
#         )
#         results = func(*converted_args, **converted_kwargs)
#         return (
#             results
#             if not is_torch_input
#             else to_torch(results, return_fn=_return_if, device=device)[0][0]
#         )

#     return wrapper

def numpy_fn(func: Callable) -> Callable:
    """Decorates functions to handle numpy array conversions.

    Automatically converts input arguments to numpy arrays and handles output
    conversions based on input type (torch.Tensor or numpy.ndarray).

    Example
    -------
    >>> @numpy_fn
    ... def add_one(arr):
    ...     return arr + 1
    >>> tensor_data = torch.tensor([1, 2, 3])
    >>> result = add_one(tensor_data)
    >>> print(type(result), result)
    <class 'torch.Tensor'> tensor([2, 3, 4])

    Parameters
    ----------
    func : Callable
        Function that expects numpy array inputs

    Returns
    -------
    Callable
        Wrapped function that handles data type conversions
    """
    @wraps(func)
    def wrapper(*args: _Any, **kwargs: _Any) -> _Any:
        is_torch_input = is_torch(*args, **kwargs)
        device = "cuda" if is_cuda(*args, **kwargs) else "cpu"

        converted_args, converted_kwargs = to_numpy(*args, return_fn=_return_always, **kwargs)
        results = func(*converted_args, **converted_kwargs)

        if is_torch_input:
            if isinstance(results, tuple):
                results = tuple(to_torch(r, return_fn=_return_if, device=device) for r in results)
            else:
                results = to_torch(results, return_fn=_return_if, device=device)
                if isinstance(results, tuple) and len(results) == 1:
                    results = results[0]
        return results

    return wrapper

def numpy_method(func: Callable) -> Callable:
    @wraps(func)
    def wrapper(self, *args: _Any, **kwargs: _Any) -> _Any:
        is_torch_input = is_torch(*args, **kwargs)
        device = "cuda" if is_cuda(*args, **kwargs) else "cpu"
        converted_args, converted_kwargs = to_numpy(
            *args, return_fn=_return_always, **kwargs
        )
        results = func(self, *converted_args, **converted_kwargs)
        return (
            results
            if not is_torch_input
            else to_torch(results, return_fn=_return_if, device=device)[0][0]
        )
    return wrapper


# EOF<|MERGE_RESOLUTION|>--- conflicted
+++ resolved
@@ -1,17 +1,6 @@
 #!/usr/bin/env python3
 # -*- coding: utf-8 -*-
-<<<<<<< HEAD
-# Time-stamp: "2024-11-20 23:48:47 (ywatanabe)"
-# File: ./mngs_repo/src/mngs/decorators/_numpy_fn.py
-
-__file__ = "/home/ywatanabe/proj/mngs_repo/src/mngs/decorators/_numpy_fn.py"
-
-#!/usr/bin/env python3
-# -*- coding: utf-8 -*-
-# Time-stamp: "2024-11-04 02:45:09 (ywatanabe)"
-=======
-# Time-stamp: "2024-11-17 21:50:39 (ywatanabe)"
->>>>>>> edd5c0ec
+# Time-stamp: "2024-11-25 00:28:14 (ywatanabe)"
 # File: ./mngs_repo/src/mngs/decorators/_numpy_fn.py
 
 __file__ = "/home/ywatanabe/proj/mngs_repo/src/mngs/decorators/_numpy_fn.py"
@@ -44,24 +33,6 @@
     to_numpy,
     to_torch,
 )
-
-
-# def numpy_fn(func: Callable) -> Callable:
-#     @wraps(func)
-#     def wrapper(*args: _Any, **kwargs: _Any) -> _Any:
-#         is_torch_input = is_torch(*args, **kwargs)
-#         device = "cuda" if is_cuda(*args, **kwargs) else "cpu"
-#         converted_args, converted_kwargs = to_numpy(
-#             *args, return_fn=_return_always, **kwargs
-#         )
-#         results = func(*converted_args, **converted_kwargs)
-#         return (
-#             results
-#             if not is_torch_input
-#             else to_torch(results, return_fn=_return_if, device=device)[0][0]
-#         )
-
-#     return wrapper
 
 def numpy_fn(func: Callable) -> Callable:
     """Decorates functions to handle numpy array conversions.
