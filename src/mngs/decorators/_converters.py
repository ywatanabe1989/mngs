--- conflicted
+++ resolved
@@ -1,10 +1,6 @@
 #!/usr/bin/env python3
 # -*- coding: utf-8 -*-
-<<<<<<< HEAD
-# Time-stamp: "2024-11-17 21:31:13 (ywatanabe)"
-=======
-# Time-stamp: "2024-11-17 21:31:05 (ywatanabe)"
->>>>>>> edd5c0ec
+# Time-stamp: "2024-11-25 00:27:54 (ywatanabe)"
 # File: ./mngs_repo/src/mngs/decorators/_converters.py
 
 __file__ = "/home/ywatanabe/proj/mngs_repo/src/mngs/decorators/_converters.py"
@@ -201,196 +197,4 @@
     return return_fn(*converted_args, **converted_kwargs)
 
 
-# EOF
-
-# #!/usr/bin/env python3
-# # -*- coding: utf-8 -*-
-# # Time-stamp: "2024-11-17 13:14:13 (ywatanabe)"
-# # File: ./mngs_repo/src/mngs/decorators/_converters.py
-
-# __file__ = "/home/ywatanabe/proj/mngs_repo/src/mngs/decorators/_converters.py"
-
-# #!/usr/bin/env python3
-# # -*- coding: utf-8 -*-
-# # Time-stamp: "2024-11-07 05:53:09 (ywatanabe)"
-# # File: ./mngs_repo/src/mngs/decorators/_converters.py
-
-# from typing import Callable, Optional
-
-# import pandas as pd
-# import xarray
-
-# """
-# Functionality:
-#     - Provides core conversion utilities between different data types
-#     - Implements warning system for data type conversions
-# Input:
-#     - Various data types (NumPy, PyTorch, Pandas)
-# Output:
-#     - Converted data in target format
-# Prerequisites:
-#     - NumPy, PyTorch, Pandas packages
-# """
-
-# import warnings
-# from functools import lru_cache as _lru_cache
-# from typing import Any as _Any
-# from typing import Dict, Tuple, Union
-
-# import numpy as np
-# import torch
-
-
-# class ConversionWarning(UserWarning):
-#     pass
-
-
-# warnings.simplefilter("always", ConversionWarning)
-
-
-# @_lru_cache(maxsize=None)
-# def _cached_warning(message: str) -> None:
-#     warnings.warn(message, category=ConversionWarning)
-
-
-# def _conversion_warning(old: _Any, new: torch.Tensor) -> None:
-#     message = (
-#         f"Converted from {type(old).__name__} to {type(new).__name__} ({new.device}). "
-#         f"Consider using {type(new).__name__} ({new.device}) as input for faster computation."
-#     )
-#     _cached_warning(message)
-
-
-# def _try_device(tensor: torch.Tensor, device: str) -> torch.Tensor:
-#     if not isinstance(tensor, torch.Tensor):
-#         return tensor
-#     if tensor.device.type == device:
-#         return tensor
-#     try:
-#         return tensor.to(device)
-#     except RuntimeError as error:
-#         if "cuda" in str(error).lower() and device == "cuda":
-#             warnings.warn("CUDA memory insufficient, falling back to CPU.", UserWarning)
-#             return tensor.cpu()
-#         raise error
-
-
-# def unsqueeze_if(
-#     arr_or_tensor: Union[np.ndarray, torch.Tensor],
-#     ndim: int = 2,
-#     axis: int = 0,
-# ) -> torch.Tensor:
-#     if not isinstance(arr_or_tensor, (np.ndarray, torch.Tensor)):
-#         raise TypeError("Input must be a NumPy array or a PyTorch tensor.")
-#     if arr_or_tensor.ndim != ndim:
-#         raise ValueError(f"Input must be a {ndim}-D array or tensor.")
-#     return torch.unsqueeze(arr_or_tensor, dim=axis)
-
-
-# def squeeze_if(
-#     arr_or_tensor: Union[np.ndarray, torch.Tensor],
-#     ndim: int = 3,
-#     axis: int = 0,
-# ) -> torch.Tensor:
-#     if not isinstance(arr_or_tensor, (np.ndarray, torch.Tensor)):
-#         raise TypeError("Input must be a NumPy array or a PyTorch tensor.")
-#     if arr_or_tensor.ndim != ndim:
-#         raise ValueError(f"Input must be a {ndim}-D array or tensor.")
-#     return torch.squeeze(arr_or_tensor, dim=axis)
-
-
-# def is_torch(*args: _Any, **kwargs: _Any) -> bool:
-#     return any(isinstance(arg, torch.Tensor) for arg in args) or any(
-#         isinstance(val, torch.Tensor) for val in kwargs.values()
-#     )
-
-
-# def is_cuda(*args: _Any, **kwargs: _Any) -> bool:
-#     return any((isinstance(arg, torch.Tensor) and arg.is_cuda) for arg in args) or any(
-#         (isinstance(val, torch.Tensor) and val.is_cuda) for val in kwargs.values()
-#     )
-
-
-# def _return_always(*args: _Any, **kwargs: _Any) -> Tuple[Tuple, Dict]:
-#     return args, kwargs
-
-
-# def _return_if(*args: _Any, **kwargs: _Any) -> Union[Tuple, Dict, None]:
-#     if args and kwargs:
-#         return args, kwargs
-#     elif args:
-#         return args
-#     elif kwargs:
-#         return kwargs
-#     else:
-#         return None
-
-
-# def to_torch(*args: _Any, return_fn: Callable = _return_if, **kwargs: _Any) -> _Any:
-#     def _to_torch(data: _Any, device: Optional[str] = kwargs.get("device")) -> _Any:
-#         if device is None:
-#             device = "cuda" if torch.cuda.is_available() else "cpu"
-
-#         if isinstance(data, (pd.Series, pd.DataFrame)):
-#             new_data = torch.tensor(data.to_numpy()).squeeze().float()
-#             new_data = _try_device(new_data, device)
-#             if device == "cuda":
-#                 _conversion_warning(data, new_data)
-#             return new_data
-
-#         if isinstance(data, (np.ndarray, list)):
-#             new_data = torch.tensor(data).float()
-#             new_data = _try_device(new_data, device)
-#             if device == "cuda":
-#                 _conversion_warning(data, new_data)
-#             return new_data
-
-#         if isinstance(data, xarray.core.dataarray.DataArray):
-#             new_data = torch.tensor(np.array(data)).float()
-#             new_data = _try_device(new_data, device)
-#             if device == "cuda":
-#                 _conversion_warning(data, new_data)
-#             return new_data
-
-#         if isinstance(data, tuple):
-#             return [_to_torch(item) for item in data if item is not None]
-
-#         return data
-
-#     converted_args = [_to_torch(arg) for arg in args if arg is not None]
-#     converted_kwargs = {
-#         key: _to_torch(val) for key, val in kwargs.items() if val is not None
-#     }
-
-#     if "axis" in converted_kwargs:
-#         converted_kwargs["dim"] = converted_kwargs.pop("axis")
-
-#     return return_fn(*converted_args, **converted_kwargs)
-
-
-# def to_numpy(*args: _Any, return_fn: Callable = _return_if, **kwargs: _Any) -> _Any:
-#     def _to_numpy(data: _Any) -> _Any:
-#         if isinstance(data, (pd.Series, pd.DataFrame)):
-#             return data.to_numpy().squeeze()
-#         if isinstance(data, torch.Tensor):
-#             return data.detach().cpu().numpy()
-#         if isinstance(data, list):
-#             return np.array(data)
-#         if isinstance(data, tuple):
-#             return [_to_numpy(item) for item in data if item is not None]
-#         return data
-
-#     converted_args = [_to_numpy(arg) for arg in args if arg is not None]
-#     converted_kwargs = {
-#         key: _to_numpy(val) for key, val in kwargs.items() if val is not None
-#     }
-
-#     if "dim" in converted_kwargs:
-#         converted_kwargs["axis"] = converted_kwargs.pop("dim")
-
-#     return return_fn(*converted_args, **converted_kwargs)
-
-
-# 
-
 # EOF