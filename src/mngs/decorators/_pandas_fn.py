#!/usr/bin/env python3
# -*- coding: utf-8 -*-
<<<<<<< HEAD
# Time-stamp: "2024-11-20 23:48:58 (ywatanabe)"
# File: ./mngs_repo/src/mngs/decorators/_pandas_fn.py

__file__ = "/home/ywatanabe/proj/mngs_repo/src/mngs/decorators/_pandas_fn.py"

#!/usr/bin/env python3
# -*- coding: utf-8 -*-
# Time-stamp: "2024-11-04 02:55:46 (ywatanabe)"
=======
# Time-stamp: "2024-11-17 21:49:55 (ywatanabe)"
>>>>>>> edd5c0ec
# File: ./mngs_repo/src/mngs/decorators/_pandas_fn.py

__file__ = "/home/ywatanabe/proj/mngs_repo/src/mngs/decorators/_pandas_fn.py"

"""
Functionality:
    - Provides decorator for automatic conversion between pandas DataFrames and other data types
    - Maintains type consistency for input/output operations
Input:
    - Python functions that expect pandas DataFrame inputs
    - Various data types (numpy arrays, torch tensors, lists, etc.)
Output:
    - Results in the same format as input (pandas DataFrame, torch tensor, or numpy array)
Prerequisites:
    - pandas, numpy, and torch packages
    - Core converter utilities from _converters module
"""

from ._converters import (
    _conversion_warning,
    _return_if,
    is_torch,
    is_cuda,
    to_numpy,
    to_torch,
)
from functools import wraps

from typing import Any as _Any
from typing import Callable

import numpy as np
import pandas as pd
import torch


# def pandas_fn(func: Callable) -> Callable:
#     @wraps(func)
#     def wrapper(*args: _Any, **kwargs: _Any) -> _Any:
#         is_torch_input = is_torch(*args, **kwargs)
#         device = "cuda" if is_cuda(*args, **kwargs) else "cpu"

#         def to_pandas(data: _Any) -> pd.DataFrame:
#             if isinstance(data, pd.DataFrame):
#                 return data
#             elif isinstance(data, pd.Series):
#                 return pd.DataFrame(data)
#             elif isinstance(data, (np.ndarray, list)):
#                 return pd.DataFrame(data)
#             elif isinstance(data, torch.Tensor):
#                 return pd.DataFrame(data.detach().cpu().numpy())
#             else:
#                 return pd.DataFrame([data])

#         converted_args = [to_pandas(arg) for arg in args]
#         converted_kwargs = {key: to_pandas(val) for key, val in kwargs.items()}
#         results = func(*converted_args, **converted_kwargs)
#         if is_torch_input:
#             return to_torch(results, return_fn=_return_if, device=device)[0]
#         elif isinstance(results, (pd.DataFrame, pd.Series)):
#             return results
#         else:
#             return to_numpy(results, return_fn=_return_if)[0]

#     return wrapper


def pandas_fn(func: Callable) -> Callable:
    """Decorates functions to handle pandas DataFrame conversions.

    Automatically converts input arguments to pandas DataFrames and handles output
    conversions based on input type (torch.Tensor, numpy.ndarray, or pandas).

    Example
    -------
    >>> @pandas_fn
    ... def sum_values(data):
    ...     return data.sum()
    >>> tensor_data = torch.tensor([[1, 2], [3, 4]])
    >>> result = sum_values(tensor_data)
    >>> print(type(result), result)
    <class 'torch.Tensor'> tensor([10.])

    Parameters
    ----------
    func : Callable
        Function that expects pandas DataFrame inputs

    Returns
    -------
    Callable
        Wrapped function that handles data type conversions
    """
    @wraps(func)
    def wrapper(*args: _Any, **kwargs: _Any) -> _Any:
        is_torch_input = is_torch(*args, **kwargs)
        device = "cuda" if is_cuda(*args, **kwargs) else "cpu"

        def to_pandas(data: _Any) -> pd.DataFrame:
            if isinstance(data, pd.DataFrame):
                return data
            elif isinstance(data, pd.Series):
                return pd.DataFrame(data)
            elif isinstance(data, (np.ndarray, list)):
                return pd.DataFrame(data)
            elif isinstance(data, torch.Tensor):
                return pd.DataFrame(data.detach().cpu().numpy())
            else:
                return pd.DataFrame([data])

        converted_args = [to_pandas(arg) for arg in args]
        converted_kwargs = {key: to_pandas(val) for key, val in kwargs.items()}
        results = func(*converted_args, **converted_kwargs)

        if is_torch_input:
            if isinstance(results, tuple):
                results = tuple(
                    to_torch(r, return_fn=_return_if, device=device)
                    for r in results
                )
            else:
                results = to_torch(
                    results, return_fn=_return_if, device=device
                )
                if isinstance(results, tuple) and len(results) == 1:
                    results = results[0]
        elif isinstance(results, tuple):
            results = tuple(
                (
                    r
                    if isinstance(r, (pd.DataFrame, pd.Series))
                    else to_numpy(r, return_fn=_return_if)
                )
                for r in results
            )
        elif not isinstance(results, (pd.DataFrame, pd.Series)):
            results = to_numpy(results, return_fn=_return_if)
            if isinstance(results, tuple) and len(results) == 1:
                results = results[0]

        return results

    return wrapper

def pandas_method(func: Callable) -> Callable:
    @wraps(func)
    def wrapper(self, *args: _Any, **kwargs: _Any) -> _Any:
        is_torch_input = is_torch(*args, **kwargs)
        device = "cuda" if is_cuda(*args, **kwargs) else "cpu"

        def to_pandas(data: _Any) -> pd.DataFrame:
            if isinstance(data, pd.DataFrame):
                return data
            elif isinstance(data, pd.Series):
                return pd.DataFrame(data)
            elif isinstance(data, (np.ndarray, list)):
                return pd.DataFrame(data)
            elif isinstance(data, torch.Tensor):
                return pd.DataFrame(data.detach().cpu().numpy())
            else:
                return pd.DataFrame([data])

        converted_args = [to_pandas(arg) for arg in args]
        converted_kwargs = {key: to_pandas(val) for key, val in kwargs.items()}
        results = func(self, *converted_args, **converted_kwargs)
        if is_torch_input:
            return to_torch(results, return_fn=_return_if, device=device)[0]
        elif isinstance(results, (pd.DataFrame, pd.Series)):
            return results
        else:
            return to_numpy(results, return_fn=_return_if)[0]
    return wrapper

# EOF<|MERGE_RESOLUTION|>--- conflicted
+++ resolved
@@ -1,17 +1,6 @@
 #!/usr/bin/env python3
 # -*- coding: utf-8 -*-
-<<<<<<< HEAD
-# Time-stamp: "2024-11-20 23:48:58 (ywatanabe)"
-# File: ./mngs_repo/src/mngs/decorators/_pandas_fn.py
-
-__file__ = "/home/ywatanabe/proj/mngs_repo/src/mngs/decorators/_pandas_fn.py"
-
-#!/usr/bin/env python3
-# -*- coding: utf-8 -*-
-# Time-stamp: "2024-11-04 02:55:46 (ywatanabe)"
-=======
-# Time-stamp: "2024-11-17 21:49:55 (ywatanabe)"
->>>>>>> edd5c0ec
+# Time-stamp: "2024-11-25 00:28:38 (ywatanabe)"
 # File: ./mngs_repo/src/mngs/decorators/_pandas_fn.py
 
 __file__ = "/home/ywatanabe/proj/mngs_repo/src/mngs/decorators/_pandas_fn.py"
@@ -30,16 +19,7 @@
     - Core converter utilities from _converters module
 """
 
-from ._converters import (
-    _conversion_warning,
-    _return_if,
-    is_torch,
-    is_cuda,
-    to_numpy,
-    to_torch,
-)
 from functools import wraps
-
 from typing import Any as _Any
 from typing import Callable
 
@@ -47,36 +27,7 @@
 import pandas as pd
 import torch
 
-
-# def pandas_fn(func: Callable) -> Callable:
-#     @wraps(func)
-#     def wrapper(*args: _Any, **kwargs: _Any) -> _Any:
-#         is_torch_input = is_torch(*args, **kwargs)
-#         device = "cuda" if is_cuda(*args, **kwargs) else "cpu"
-
-#         def to_pandas(data: _Any) -> pd.DataFrame:
-#             if isinstance(data, pd.DataFrame):
-#                 return data
-#             elif isinstance(data, pd.Series):
-#                 return pd.DataFrame(data)
-#             elif isinstance(data, (np.ndarray, list)):
-#                 return pd.DataFrame(data)
-#             elif isinstance(data, torch.Tensor):
-#                 return pd.DataFrame(data.detach().cpu().numpy())
-#             else:
-#                 return pd.DataFrame([data])
-
-#         converted_args = [to_pandas(arg) for arg in args]
-#         converted_kwargs = {key: to_pandas(val) for key, val in kwargs.items()}
-#         results = func(*converted_args, **converted_kwargs)
-#         if is_torch_input:
-#             return to_torch(results, return_fn=_return_if, device=device)[0]
-#         elif isinstance(results, (pd.DataFrame, pd.Series)):
-#             return results
-#         else:
-#             return to_numpy(results, return_fn=_return_if)[0]
-
-#     return wrapper
+from ._converters import _return_if, is_cuda, is_torch, to_numpy, to_torch
 
 
 def pandas_fn(func: Callable) -> Callable:
@@ -105,6 +56,7 @@
     Callable
         Wrapped function that handles data type conversions
     """
+
     @wraps(func)
     def wrapper(*args: _Any, **kwargs: _Any) -> _Any:
         is_torch_input = is_torch(*args, **kwargs)
@@ -156,6 +108,7 @@
 
     return wrapper
 
+
 def pandas_method(func: Callable) -> Callable:
     @wraps(func)
     def wrapper(self, *args: _Any, **kwargs: _Any) -> _Any:
@@ -183,6 +136,8 @@
             return results
         else:
             return to_numpy(results, return_fn=_return_if)[0]
+
     return wrapper
 
+
 # EOF