#!./env/bin/python3
# -*- coding: utf-8 -*-
<<<<<<< HEAD
# Time-stamp: "2024-08-15 10:15:17 (ywatanabe)"
=======
# Time-stamp: "2024-07-29 20:46:19 (ywatanabe)"
>>>>>>> e22210a7
# /home/ywatanabe/proj/mngs/src/mngs/ml/_gen_AI/_ChatGPT.py


"""
This script does XYZ.
"""


"""
Imports
"""
import sys

import matplotlib.pyplot as plt
import mngs

# from mngs.gen import notify
from openai import OpenAI

from ._BaseGenAI import BaseGenAI

# sys.path = ["."] + sys.path
# from scripts import utils, load

"""
Warnings
"""
# warnings.simplefilter("ignore", UserWarning)


"""
Config
"""
# CONFIG = mngs.gen.load_configs()


"""
Functions & Classes
"""


class Perplexity(BaseGenAI):
    def __init__(
        self,
        system_setting="",
        model="",
        api_key="",
        stream=False,
        seed=None,
        n_keep=1,
        temperature=1.0,
        chat_history=None,
    ):
        super().__init__(
            system_setting=system_setting,
            model=model,
            api_key=api_key,
            stream=stream,
            n_keep=n_keep,
            temperature=temperature,
            provider="Perplexity",
            chat_history=chat_history,
        )

    def _init_client(
        self,
    ):
        client = OpenAI(
            api_key=self.api_key, base_url="https://api.perplexity.ai"
        )
        return client

    def _api_call_static(self):
        output = self.client.chat.completions.create(
            model=self.model,
            messages=self.history,
            max_tokens=4096,
            stream=False,
            temperature=self.temperature,
            # return_citations=True,
        )

        out_text = output.choices[0].message.content
        self.input_tokens += output.usage.prompt_tokens
        self.output_tokens += output.usage.completion_tokens

        return out_text

    def _api_call_stream(self):
        stream = self.client.chat.completions.create(
            model=self.model,
            messages=self.history,
            max_tokens=4096,
            n=1,
            stream=self.stream,
            temperature=self.temperature,
            # return_citations=True,
        )

        for chunk in stream:
            if chunk:
                if chunk.choices[0].finish_reason == "stop":
                    try:
                        self.input_tokens += chunk.usage.prompt_tokens
                    except:
                        pass
                    try:
                        self.output_tokens += chunk.usage.completion_tokens
                    except:
                        pass

            if chunk.choices:
                current_text = chunk.choices[0].delta.content
                if current_text:
                    yield current_text

<<<<<<< HEAD
    def _get_available_models(self):
        return [
            "llama-3.1-sonar-small-128k-online",
            "llama-3.1-sonar-large-128k-online",
            "llama-3.1-sonar-huge-128k-online",
            "llama-3.1-sonar-small-128k-chat",
            "llama-3.1-sonar-large-128k-chat",
            "llama-3-sonar-small-32k-chat",
            "llama-3-sonar-small-32k-online",
            "llama-3-sonar-large-32k-chat",
            "llama-3-sonar-large-32k-online",
            "llama-3-8b-instruct",
            "llama-3-70b-instruct",
            "mixtral-8x7b-instruct",
        ]

=======
>>>>>>> e22210a7

def main():
    pass


if __name__ == "__main__":
    # # Argument Parser
    # import argparse
    # parser = argparse.ArgumentParser(description='')
    # parser.add_argument('--var', '-v', type=int, default=1, help='')
    # parser.add_argument('--flag', '-f', action='store_true', default=False, help='')
    # args = parser.parse_args()

    # Main
    CONFIG, sys.stdout, sys.stderr, plt, CC = mngs.gen.start(
        sys, plt, verbose=False
    )
    main()
    mngs.gen.close(CONFIG, verbose=False, notify=False)

# EOF
# llama-3.1-8b-instruct"
# llama-3.1-70b-instruct<|MERGE_RESOLUTION|>--- conflicted
+++ resolved
@@ -1,10 +1,6 @@
 #!./env/bin/python3
 # -*- coding: utf-8 -*-
-<<<<<<< HEAD
-# Time-stamp: "2024-08-15 10:15:17 (ywatanabe)"
-=======
-# Time-stamp: "2024-07-29 20:46:19 (ywatanabe)"
->>>>>>> e22210a7
+# Time-stamp: "2024-08-15 10:17:26 (ywatanabe)"
 # /home/ywatanabe/proj/mngs/src/mngs/ml/_gen_AI/_ChatGPT.py
 
 
@@ -121,7 +117,6 @@
                 if current_text:
                     yield current_text
 
-<<<<<<< HEAD
     def _get_available_models(self):
         return [
             "llama-3.1-sonar-small-128k-online",
@@ -138,8 +133,6 @@
             "mixtral-8x7b-instruct",
         ]
 
-=======
->>>>>>> e22210a7
 
 def main():
     pass
