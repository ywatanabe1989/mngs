#!./env/bin/python3
# -*- coding: utf-8 -*-
<<<<<<< HEAD
# Time-stamp: "2024-07-09 21:05:39 (ywatanabe)"
=======
# Time-stamp: "2024-07-13 06:40:10 (ywatanabe)"
>>>>>>> 4ca3189f
# /home/ywatanabe/proj/mngs/src/mngs/plt/_subplots/AxesWrapper.py

import pandas as pd
from functools import wraps
import numpy as np


class AxesWrapper:
    """
    A wrapper class for multiple axes objects that can convert each to a pandas DataFrame
    and concatenate them into a single DataFrame.
    """

    def __init__(self, fig, axes):
        """
        Initializes the AxesWrapper with a list of axes.

        Parameters:
            axes (iterable): An iterable of objects that have a to_sigma() method returning a DataFrame.
        """

        self.fig = fig
        self.axes = axes

    def get_figure(
        self,
    ):
        return self.fig

    def __getitem__(self, index):
        """
        Allows the AxesWrapper to be indexed.

        Parameters:
            index (int or slice): The index or slice of the axes to retrieve.

        Returns:
            The axis at the specified index or a new AxesWrapper with the sliced axes.
        """
        if isinstance(index, slice):
            # Return a new AxesWrapper object containing the sliced part
            return AxesWrapper(self.axes[index])
        else:
            # Return the specific axis at the index
            return self.axes[index]

    def __iter__(self):
        return iter(self.axes)

    def __len__(self):
        return len(self.axes)

    # def __getattr__(self, attr):
    #     """
    #     Wrap the axis attribute access to collect plot calls or return the attribute directly.
    #     """
    #     try:
    #         original_attr = getattr(self.axes, attr)

    #         if callable(original_attr):

    #             @wraps(original_attr)
    #             def wrapper(*args, track=None, id=None, **kwargs):
    #                 results = original_attr(*args, **kwargs)
    #                 self._track(track, id, attr, args, kwargs)
    #                 return results

    #             return wrapper

    #         else:
    #             return original_attr
    #     except Exception as e:
    #         print(e)
    #         return getattr(self, attr)

    @property
    def history(self):
        if isinstance(self.axes, np.ndarray):
            return [ax.history for ax in self.axes.flat]
        else:
            return self.axes.history

    @property
    def shape(self):
        return self.axes.shape

    def to_sigma(self):
        """
        Converts each axis to a DataFrame using their to_sigma method and concatenates them along columns.

        Returns:
            DataFrame: A concatenated DataFrame of all axes.
        """
        dfs = []
        for i_ax, ax in enumerate(self.axes.ravel()):
            df = ax.to_sigma()
            df.columns = [f"{i_ax}_{col}" for col in df.columns]
            dfs.append(df)
        return pd.concat(dfs, axis=1)

    def ravel(self):
        """
        Flattens the AxesWrapper into a 1D array-like structure of axes.

        Returns:
            list: A list containing all axes objects.
        """
        self.axes = self.axes.ravel()  # [REVISED]
        return self.axes

    def flatten(self):
        """
        Flattens the AxesWrapper into a 1D array-like structure of axes.

        Returns:
            list: A list containing all axes objects.
        """
        self.axes = self.axes.flatten()
        return self.axes

<<<<<<< HEAD
=======
    @property
>>>>>>> 4ca3189f
    def flat(self):
        """
        Flattens the AxesWrapper into a 1D array-like structure of axes.

        Returns:
            list: A list containing all axes objects.
        """
<<<<<<< HEAD
        self.axes = self.axes.flat()
        return self.axes
=======
        # self.axes = self.axes.flat()
        # return self.axes
        return self.axes.flat
>>>>>>> 4ca3189f
<|MERGE_RESOLUTION|>--- conflicted
+++ resolved
@@ -1,10 +1,6 @@
 #!./env/bin/python3
 # -*- coding: utf-8 -*-
-<<<<<<< HEAD
-# Time-stamp: "2024-07-09 21:05:39 (ywatanabe)"
-=======
-# Time-stamp: "2024-07-13 06:40:10 (ywatanabe)"
->>>>>>> 4ca3189f
+# Time-stamp: "2024-07-14 18:44:24 (ywatanabe)"
 # /home/ywatanabe/proj/mngs/src/mngs/plt/_subplots/AxesWrapper.py
 
 import pandas as pd
@@ -125,10 +121,6 @@
         self.axes = self.axes.flatten()
         return self.axes
 
-<<<<<<< HEAD
-=======
-    @property
->>>>>>> 4ca3189f
     def flat(self):
         """
         Flattens the AxesWrapper into a 1D array-like structure of axes.
@@ -136,11 +128,4 @@
         Returns:
             list: A list containing all axes objects.
         """
-<<<<<<< HEAD
-        self.axes = self.axes.flat()
-        return self.axes
-=======
-        # self.axes = self.axes.flat()
-        # return self.axes
-        return self.axes.flat
->>>>>>> 4ca3189f
+        return self.axes.flat