#!/usr/bin/env python3
# -*- coding: utf-8 -*-
<<<<<<< HEAD
# Time-stamp: "2024-11-17 14:24:56 (ywatanabe)"
=======
# Time-stamp: "2024-11-17 14:12:21 (ywatanabe)"
>>>>>>> edd5c0ec
# File: ./mngs_repo/src/mngs/plt/_subplots/_AxisWrapperMixins/_AdjustmentMixin.py

__file__ = "/home/ywatanabe/proj/mngs_repo/src/mngs/plt/_subplots/_AxisWrapperMixins/_AdjustmentMixin.py"

#!/usr/bin/env python3
# -*- coding: utf-8 -*-
# Time-stamp: "2024-11-13 14:53:49 (ywatanabe)"
# File: ./mngs_repo/src/mngs/plt/_subplots/_AxisWrapperMixins/_AdjustmentMixin.py

from typing import List, Optional, Union

"""
Functionality:
    * Provides methods for adjusting matplotlib plot aesthetics
Input:
    * Label rotations, axis labels, tick values, spines, and plot extent
Output:
    * Modified matplotlib axis object
Prerequisites:
    * matplotlib, mngs.plt.ax
"""

from ....plt import ax as ax_module


class AdjustmentMixin:
    """Mixin class for matplotlib axis adjustments."""

    def rotate_labels(
        self,
        x: float = 30,
        y: float = 30,
        x_ha: str = "right",
        y_ha: str = "center",
    ) -> None:
        self.axis = ax_module.rotate_labels(
            self.axis, x=x, y=y, x_ha=x_ha, y_ha=y_ha
        )


    def legend(self, loc: str = "upper left") -> None:
<<<<<<< HEAD
        """Places legend at specified location, with support for outside positions.
=======
        """Places legend at specified location, including outside positions.
>>>>>>> edd5c0ec

        Parameters
        ----------
        loc : str
            Legend position. Standard matplotlib positions plus:
<<<<<<< HEAD
            - upper/lower/center variants: e.g. "upper right out", "lower left out"
            - directional shortcuts: "right", "left", "upper", "lower"
            - center variants: "center right out", "center left out"
            - alternative formats: "right upper out", "left lower out" etc.
        """

        outside_positions = {
            # Upper right variants
            "upper right out": ("center left", (1.15, 0.85)),
            "right upper out": ("center left", (1.15, 0.85)),
            # Center right variants
            "center right out": ("center left", (1.15, 0.5)),
            "right out": ("center left", (1.15, 0.5)),
            "right": ("center left", (1.05, 0.5)),
            # Lower right variants
            "lower right out": ("center left", (1.15, 0.15)),
            "right lower out": ("center left", (1.15, 0.15)),
            # Upper left variants
            "upper left out": ("center right", (-0.25, 0.85)),
            "left upper out": ("center right", (-0.25, 0.85)),
            # Center left variants
            "center left out": ("center right", (-0.25, 0.5)),
            "left out": ("center right", (-0.25, 0.5)),
            "left": ("center right", (-0.15, 0.5)),
            # Lower left variants
            "lower left out": ("center right", (-0.25, 0.15)),
            "left lower out": ("center right", (-0.25, 0.15)),
            # Upper center variants
            "upper center out": ("lower center", (0.5, 1.25)),
            "upper out": ("lower center", (0.5, 1.25)),
            # Lower center variants
            "lower center out": ("upper center", (0.5, -0.25)),
            "lower out": ("upper center", (0.5, -0.25)),
=======
            - "right out", "left out", "top out", "bottom out"
            - "right", "left", "top", "bottom" (same as above)
            - "center right out", "center left out" (same as right/left out)
            - "upper center out", "lower center out" (same as top/bottom out)
        """
        outside_positions = {
            # Right variants
            "right out": ("center left", (1.05, 0.5)),
            "right": ("center left", (1.05, 0.5)),
            "center right out": ("center left", (1.05, 0.5)),
            # Left variants
            "left out": ("center right", (-0.15, 0.5)),
            "left": ("center right", (-0.15, 0.5)),
            "center left out": ("center right", (-0.15, 0.5)),
            # Top variants
            "top out": ("upper center", (0.5, 1.15)),
            "top": ("upper center", (0.5, 1.15)),
            "upper center out": ("upper center", (0.5, 1.15)),
            # Bottom variants
            "bottom out": ("lower center", (0.5, -0.15)),
            "bottom": ("lower center", (0.5, -0.15)),
            "lower center out": ("lower center", (0.5, -0.15)),
>>>>>>> edd5c0ec
        }

        if loc in outside_positions:
            location, bbox = outside_positions[loc]
            return self.axis.legend(loc=location, bbox_to_anchor=bbox)
        return self.axis.legend(loc=loc)

    def set_xyt(
        self,
        x: Optional[str] = None,
        y: Optional[str] = None,
        tt: Optional[str] = None,
        format_labels: bool = True,
    ) -> None:
        self.axis = ax_module.set_xyt(
            self.axis,
            x=x,
            y=y,
            t=tt,
            format_labels=format_labels,
        )

    def set_supxyt(
        self,
        xlabel: Optional[str] = None,
        ylabel: Optional[str] = None,
        title: Optional[str] = None,
        format_labels: bool = True,
    ) -> None:
        self.axis = ax_module.set_supxyt(
            self.axis,
            xlabel=xlabel,
            ylabel=ylabel,
            title=title,
            format_labels=format_labels,
        )

    def set_ticks(
        self,
        xvals: Optional[List[Union[int, float]]] = None,
        xticks: Optional[List[str]] = None,
        yvals: Optional[List[Union[int, float]]] = None,
        yticks: Optional[List[str]] = None,
    ) -> None:
        self.axis = ax_module.set_ticks(
            self.axis,
            xvals=xvals,
            xticks=xticks,
            yvals=yvals,
            yticks=yticks,
        )

    def set_n_ticks(self, n_xticks: int = 4, n_yticks: int = 4) -> None:
        self.axis = ax_module.set_n_ticks(
            self.axis, n_xticks=n_xticks, n_yticks=n_yticks
        )

    def hide_spines(
        self,
        top: bool = True,
        bottom: bool = True,
        left: bool = True,
        right: bool = True,
        ticks: bool = True,
        labels: bool = True,
    ) -> None:
        self.axis = ax_module.hide_spines(
            self.axis,
            top=top,
            bottom=bottom,
            left=left,
            right=right,
            ticks=ticks,
            labels=labels,
        )

    def extend(self, x_ratio: float = 1.0, y_ratio: float = 1.0) -> None:
        self.axis = ax_module.extend(
            self.axis, x_ratio=x_ratio, y_ratio=y_ratio
        )

    def shift(self, dx: float = 0, dy: float = 0) -> None:
        self.axis = ax_module.shift(self.axis, dx=dx, dy=dy)

    # def rotate_labels(self, x=30, y=30, x_ha="right", y_ha="center"):
    #     self.axis = ax_module.rotate_labels(
    #         self.axis, x=x, y=y, x_ha=x_ha, y_ha=y_ha
    #     )

    # def legend(self, loc="upper left"):
    #     return self.axis.legend(loc=loc)

    # def set_xyt(
    #     self,
    #     x=None,
    #     y=None,
    #     t=None,
    #     format_labels=True,
    # ):
    #     self.axis = ax_module.set_xyt(
    #         self.axis,
    #         x=x,
    #         y=y,
    #         t=t,
    #         format_labels=format_labels,
    #     )

    # def set_supxyt(
    #     self,
    #     xlabel=None,
    #     ylabel=None,
    #     title=None,
    #     format_labels=True,
    # ):
    #     self.axis = ax_module.set_supxyt(
    #         self.axis,
    #         xlabel=xlabel,
    #         ylabel=ylabel,
    #         title=title,
    #         format_labels=format_labels,
    #     )

    # def set_ticks(
    #     self,
    #     xvals=None,
    #     xticks=None,
    #     yvals=None,
    #     yticks=None,
    #     **kwargs,
    # ):

    #     self.axis = ax_module.set_ticks(
    #         self.axis,
    #         xvals=xvals,
    #         xticks=xticks,
    #         yvals=yvals,
    #         yticks=yticks,
    #     )

    # def set_n_ticks(self, n_xticks=4, n_yticks=4):
    #     self.axis = ax_module.set_n_ticks(
    #         self.axis, n_xticks=n_xticks, n_yticks=n_yticks
    #     )

    # def hide_spines(
    #     self,
    #     top=True,
    #     bottom=True,
    #     left=True,
    #     right=True,
    #     ticks=True,
    #     labels=True,
    # ):
    #     self.axis = ax_module.hide_spines(
    #         self.axis,
    #         top=top,
    #         bottom=bottom,
    #         left=left,
    #         right=right,
    #         ticks=ticks,
    #         labels=labels,
    #     )

    # def extend(self, x_ratio=1.0, y_ratio=1.0):
    #     self.axis = ax_module.extend(
    #         self.axis, x_ratio=x_ratio, y_ratio=y_ratio
    #     )

    # def shift(self, dx=0, dy=0):
    #     self.axis = ax_module.shift(self.axis, dx=dx, dy=dy)


# EOF

# #!/usr/bin/env python3
# # -*- coding: utf-8 -*-
# # Time-stamp: "2024-11-16 22:21:33 (ywatanabe)"
# # File: ./mngs_repo/src/mngs/plt/_subplots/_AxisWrapperMixins/_AdjustmentMixin.py

# __file__ = "/home/ywatanabe/proj/mngs_repo/src/mngs/plt/_subplots/_AxisWrapperMixins/_AdjustmentMixin.py"

# #!/usr/bin/env python3
# # -*- coding: utf-8 -*-
# # Time-stamp: "2024-11-13 14:53:49 (ywatanabe)"
# # File: ./mngs_repo/src/mngs/plt/_subplots/_AxisWrapperMixins/_AdjustmentMixin.py

# from typing import List, Optional, Union

# """
# Functionality:
#     * Provides methods for adjusting matplotlib plot aesthetics
# Input:
#     * Label rotations, axis labels, tick values, spines, and plot extent
# Output:
#     * Modified matplotlib axis object
# Prerequisites:
#     * matplotlib, mngs.plt.ax
# """

# from ....plt import ax as ax_module


# class AdjustmentMixin:
#     """Mixin class for matplotlib axis adjustments."""

#     def rotate_labels(
#         self,
#         x: float = 30,
#         y: float = 30,
#         x_ha: str = "right",
#         y_ha: str = "center",
#     ) -> None:
#         self.axis = ax_module.rotate_labels(
#             self.axis, x=x, y=y, x_ha=x_ha, y_ha=y_ha
#         )

#     def legend(self, loc: str = "upper left") -> None:
#         return self.axis.legend(loc=loc)

#     def set_xyt(
#         self,
#         x: Optional[str] = None,
#         y: Optional[str] = None,
#         tt: Optional[str] = None,
#         format_labels: bool = True,
#     ) -> None:
#         self.axis = ax_module.set_xyt(
#             self.axis,
#             x=x,
#             y=y,
#             t=tt,
#             format_labels=format_labels,
#         )

#     def set_supxyt(
#         self,
#         xlabel: Optional[str] = None,
#         ylabel: Optional[str] = None,
#         title: Optional[str] = None,
#         format_labels: bool = True,
#     ) -> None:
#         self.axis = ax_module.set_supxyt(
#             self.axis,
#             xlabel=xlabel,
#             ylabel=ylabel,
#             title=title,
#             format_labels=format_labels,
#         )

#     def set_ticks(
#         self,
#         xvals: Optional[List[Union[int, float]]] = None,
#         xticks: Optional[List[str]] = None,
#         yvals: Optional[List[Union[int, float]]] = None,
#         yticks: Optional[List[str]] = None,
#     ) -> None:
#         self.axis = ax_module.set_ticks(
#             self.axis,
#             xvals=xvals,
#             xticks=xticks,
#             yvals=yvals,
#             yticks=yticks,
#         )

#     def set_n_ticks(self, n_xticks: int = 4, n_yticks: int = 4) -> None:
#         self.axis = ax_module.set_n_ticks(
#             self.axis, n_xticks=n_xticks, n_yticks=n_yticks
#         )

#     def hide_spines(
#         self,
#         top: bool = True,
#         bottom: bool = True,
#         left: bool = True,
#         right: bool = True,
#         ticks: bool = True,
#         labels: bool = True,
#     ) -> None:
#         self.axis = ax_module.hide_spines(
#             self.axis,
#             top=top,
#             bottom=bottom,
#             left=left,
#             right=right,
#             ticks=ticks,
#             labels=labels,
#         )

#     def extend(self, x_ratio: float = 1.0, y_ratio: float = 1.0) -> None:
#         self.axis = ax_module.extend(
#             self.axis, x_ratio=x_ratio, y_ratio=y_ratio
#         )

#     def shift(self, dx: float = 0, dy: float = 0) -> None:
#         self.axis = ax_module.shift(self.axis, dx=dx, dy=dy)

#     # def rotate_labels(self, x=30, y=30, x_ha="right", y_ha="center"):
#     #     self.axis = ax_module.rotate_labels(
#     #         self.axis, x=x, y=y, x_ha=x_ha, y_ha=y_ha
#     #     )

#     # def legend(self, loc="upper left"):
#     #     return self.axis.legend(loc=loc)

#     # def set_xyt(
#     #     self,
#     #     x=None,
#     #     y=None,
#     #     t=None,
#     #     format_labels=True,
#     # ):
#     #     self.axis = ax_module.set_xyt(
#     #         self.axis,
#     #         x=x,
#     #         y=y,
#     #         t=t,
#     #         format_labels=format_labels,
#     #     )

#     # def set_supxyt(
#     #     self,
#     #     xlabel=None,
#     #     ylabel=None,
#     #     title=None,
#     #     format_labels=True,
#     # ):
#     #     self.axis = ax_module.set_supxyt(
#     #         self.axis,
#     #         xlabel=xlabel,
#     #         ylabel=ylabel,
#     #         title=title,
#     #         format_labels=format_labels,
#     #     )

#     # def set_ticks(
#     #     self,
#     #     xvals=None,
#     #     xticks=None,
#     #     yvals=None,
#     #     yticks=None,
#     #     **kwargs,
#     # ):

#     #     self.axis = ax_module.set_ticks(
#     #         self.axis,
#     #         xvals=xvals,
#     #         xticks=xticks,
#     #         yvals=yvals,
#     #         yticks=yticks,
#     #     )

#     # def set_n_ticks(self, n_xticks=4, n_yticks=4):
#     #     self.axis = ax_module.set_n_ticks(
#     #         self.axis, n_xticks=n_xticks, n_yticks=n_yticks
#     #     )

#     # def hide_spines(
#     #     self,
#     #     top=True,
#     #     bottom=True,
#     #     left=True,
#     #     right=True,
#     #     ticks=True,
#     #     labels=True,
#     # ):
#     #     self.axis = ax_module.hide_spines(
#     #         self.axis,
#     #         top=top,
#     #         bottom=bottom,
#     #         left=left,
#     #         right=right,
#     #         ticks=ticks,
#     #         labels=labels,
#     #     )

#     # def extend(self, x_ratio=1.0, y_ratio=1.0):
#     #     self.axis = ax_module.extend(
#     #         self.axis, x_ratio=x_ratio, y_ratio=y_ratio
#     #     )

#     # def shift(self, dx=0, dy=0):
#     #     self.axis = ax_module.shift(self.axis, dx=dx, dy=dy)


#

# EOF<|MERGE_RESOLUTION|>--- conflicted
+++ resolved
@@ -1,20 +1,9 @@
 #!/usr/bin/env python3
 # -*- coding: utf-8 -*-
-<<<<<<< HEAD
-# Time-stamp: "2024-11-17 14:24:56 (ywatanabe)"
-=======
-# Time-stamp: "2024-11-17 14:12:21 (ywatanabe)"
->>>>>>> edd5c0ec
+# Time-stamp: "2024-11-25 00:33:37 (ywatanabe)"
 # File: ./mngs_repo/src/mngs/plt/_subplots/_AxisWrapperMixins/_AdjustmentMixin.py
 
 __file__ = "/home/ywatanabe/proj/mngs_repo/src/mngs/plt/_subplots/_AxisWrapperMixins/_AdjustmentMixin.py"
-
-#!/usr/bin/env python3
-# -*- coding: utf-8 -*-
-# Time-stamp: "2024-11-13 14:53:49 (ywatanabe)"
-# File: ./mngs_repo/src/mngs/plt/_subplots/_AxisWrapperMixins/_AdjustmentMixin.py
-
-from typing import List, Optional, Union
 
 """
 Functionality:
@@ -27,6 +16,7 @@
     * matplotlib, mngs.plt.ax
 """
 
+from typing import List, Optional, Union
 from ....plt import ax as ax_module
 
 
@@ -46,17 +36,12 @@
 
 
     def legend(self, loc: str = "upper left") -> None:
-<<<<<<< HEAD
         """Places legend at specified location, with support for outside positions.
-=======
-        """Places legend at specified location, including outside positions.
->>>>>>> edd5c0ec
 
         Parameters
         ----------
         loc : str
             Legend position. Standard matplotlib positions plus:
-<<<<<<< HEAD
             - upper/lower/center variants: e.g. "upper right out", "lower left out"
             - directional shortcuts: "right", "left", "upper", "lower"
             - center variants: "center right out", "center left out"
@@ -90,30 +75,6 @@
             # Lower center variants
             "lower center out": ("upper center", (0.5, -0.25)),
             "lower out": ("upper center", (0.5, -0.25)),
-=======
-            - "right out", "left out", "top out", "bottom out"
-            - "right", "left", "top", "bottom" (same as above)
-            - "center right out", "center left out" (same as right/left out)
-            - "upper center out", "lower center out" (same as top/bottom out)
-        """
-        outside_positions = {
-            # Right variants
-            "right out": ("center left", (1.05, 0.5)),
-            "right": ("center left", (1.05, 0.5)),
-            "center right out": ("center left", (1.05, 0.5)),
-            # Left variants
-            "left out": ("center right", (-0.15, 0.5)),
-            "left": ("center right", (-0.15, 0.5)),
-            "center left out": ("center right", (-0.15, 0.5)),
-            # Top variants
-            "top out": ("upper center", (0.5, 1.15)),
-            "top": ("upper center", (0.5, 1.15)),
-            "upper center out": ("upper center", (0.5, 1.15)),
-            # Bottom variants
-            "bottom out": ("lower center", (0.5, -0.15)),
-            "bottom": ("lower center", (0.5, -0.15)),
-            "lower center out": ("lower center", (0.5, -0.15)),
->>>>>>> edd5c0ec
         }
 
         if loc in outside_positions:
@@ -198,306 +159,4 @@
     def shift(self, dx: float = 0, dy: float = 0) -> None:
         self.axis = ax_module.shift(self.axis, dx=dx, dy=dy)
 
-    # def rotate_labels(self, x=30, y=30, x_ha="right", y_ha="center"):
-    #     self.axis = ax_module.rotate_labels(
-    #         self.axis, x=x, y=y, x_ha=x_ha, y_ha=y_ha
-    #     )
-
-    # def legend(self, loc="upper left"):
-    #     return self.axis.legend(loc=loc)
-
-    # def set_xyt(
-    #     self,
-    #     x=None,
-    #     y=None,
-    #     t=None,
-    #     format_labels=True,
-    # ):
-    #     self.axis = ax_module.set_xyt(
-    #         self.axis,
-    #         x=x,
-    #         y=y,
-    #         t=t,
-    #         format_labels=format_labels,
-    #     )
-
-    # def set_supxyt(
-    #     self,
-    #     xlabel=None,
-    #     ylabel=None,
-    #     title=None,
-    #     format_labels=True,
-    # ):
-    #     self.axis = ax_module.set_supxyt(
-    #         self.axis,
-    #         xlabel=xlabel,
-    #         ylabel=ylabel,
-    #         title=title,
-    #         format_labels=format_labels,
-    #     )
-
-    # def set_ticks(
-    #     self,
-    #     xvals=None,
-    #     xticks=None,
-    #     yvals=None,
-    #     yticks=None,
-    #     **kwargs,
-    # ):
-
-    #     self.axis = ax_module.set_ticks(
-    #         self.axis,
-    #         xvals=xvals,
-    #         xticks=xticks,
-    #         yvals=yvals,
-    #         yticks=yticks,
-    #     )
-
-    # def set_n_ticks(self, n_xticks=4, n_yticks=4):
-    #     self.axis = ax_module.set_n_ticks(
-    #         self.axis, n_xticks=n_xticks, n_yticks=n_yticks
-    #     )
-
-    # def hide_spines(
-    #     self,
-    #     top=True,
-    #     bottom=True,
-    #     left=True,
-    #     right=True,
-    #     ticks=True,
-    #     labels=True,
-    # ):
-    #     self.axis = ax_module.hide_spines(
-    #         self.axis,
-    #         top=top,
-    #         bottom=bottom,
-    #         left=left,
-    #         right=right,
-    #         ticks=ticks,
-    #         labels=labels,
-    #     )
-
-    # def extend(self, x_ratio=1.0, y_ratio=1.0):
-    #     self.axis = ax_module.extend(
-    #         self.axis, x_ratio=x_ratio, y_ratio=y_ratio
-    #     )
-
-    # def shift(self, dx=0, dy=0):
-    #     self.axis = ax_module.shift(self.axis, dx=dx, dy=dy)
-
-
-# EOF
-
-# #!/usr/bin/env python3
-# # -*- coding: utf-8 -*-
-# # Time-stamp: "2024-11-16 22:21:33 (ywatanabe)"
-# # File: ./mngs_repo/src/mngs/plt/_subplots/_AxisWrapperMixins/_AdjustmentMixin.py
-
-# __file__ = "/home/ywatanabe/proj/mngs_repo/src/mngs/plt/_subplots/_AxisWrapperMixins/_AdjustmentMixin.py"
-
-# #!/usr/bin/env python3
-# # -*- coding: utf-8 -*-
-# # Time-stamp: "2024-11-13 14:53:49 (ywatanabe)"
-# # File: ./mngs_repo/src/mngs/plt/_subplots/_AxisWrapperMixins/_AdjustmentMixin.py
-
-# from typing import List, Optional, Union
-
-# """
-# Functionality:
-#     * Provides methods for adjusting matplotlib plot aesthetics
-# Input:
-#     * Label rotations, axis labels, tick values, spines, and plot extent
-# Output:
-#     * Modified matplotlib axis object
-# Prerequisites:
-#     * matplotlib, mngs.plt.ax
-# """
-
-# from ....plt import ax as ax_module
-
-
-# class AdjustmentMixin:
-#     """Mixin class for matplotlib axis adjustments."""
-
-#     def rotate_labels(
-#         self,
-#         x: float = 30,
-#         y: float = 30,
-#         x_ha: str = "right",
-#         y_ha: str = "center",
-#     ) -> None:
-#         self.axis = ax_module.rotate_labels(
-#             self.axis, x=x, y=y, x_ha=x_ha, y_ha=y_ha
-#         )
-
-#     def legend(self, loc: str = "upper left") -> None:
-#         return self.axis.legend(loc=loc)
-
-#     def set_xyt(
-#         self,
-#         x: Optional[str] = None,
-#         y: Optional[str] = None,
-#         tt: Optional[str] = None,
-#         format_labels: bool = True,
-#     ) -> None:
-#         self.axis = ax_module.set_xyt(
-#             self.axis,
-#             x=x,
-#             y=y,
-#             t=tt,
-#             format_labels=format_labels,
-#         )
-
-#     def set_supxyt(
-#         self,
-#         xlabel: Optional[str] = None,
-#         ylabel: Optional[str] = None,
-#         title: Optional[str] = None,
-#         format_labels: bool = True,
-#     ) -> None:
-#         self.axis = ax_module.set_supxyt(
-#             self.axis,
-#             xlabel=xlabel,
-#             ylabel=ylabel,
-#             title=title,
-#             format_labels=format_labels,
-#         )
-
-#     def set_ticks(
-#         self,
-#         xvals: Optional[List[Union[int, float]]] = None,
-#         xticks: Optional[List[str]] = None,
-#         yvals: Optional[List[Union[int, float]]] = None,
-#         yticks: Optional[List[str]] = None,
-#     ) -> None:
-#         self.axis = ax_module.set_ticks(
-#             self.axis,
-#             xvals=xvals,
-#             xticks=xticks,
-#             yvals=yvals,
-#             yticks=yticks,
-#         )
-
-#     def set_n_ticks(self, n_xticks: int = 4, n_yticks: int = 4) -> None:
-#         self.axis = ax_module.set_n_ticks(
-#             self.axis, n_xticks=n_xticks, n_yticks=n_yticks
-#         )
-
-#     def hide_spines(
-#         self,
-#         top: bool = True,
-#         bottom: bool = True,
-#         left: bool = True,
-#         right: bool = True,
-#         ticks: bool = True,
-#         labels: bool = True,
-#     ) -> None:
-#         self.axis = ax_module.hide_spines(
-#             self.axis,
-#             top=top,
-#             bottom=bottom,
-#             left=left,
-#             right=right,
-#             ticks=ticks,
-#             labels=labels,
-#         )
-
-#     def extend(self, x_ratio: float = 1.0, y_ratio: float = 1.0) -> None:
-#         self.axis = ax_module.extend(
-#             self.axis, x_ratio=x_ratio, y_ratio=y_ratio
-#         )
-
-#     def shift(self, dx: float = 0, dy: float = 0) -> None:
-#         self.axis = ax_module.shift(self.axis, dx=dx, dy=dy)
-
-#     # def rotate_labels(self, x=30, y=30, x_ha="right", y_ha="center"):
-#     #     self.axis = ax_module.rotate_labels(
-#     #         self.axis, x=x, y=y, x_ha=x_ha, y_ha=y_ha
-#     #     )
-
-#     # def legend(self, loc="upper left"):
-#     #     return self.axis.legend(loc=loc)
-
-#     # def set_xyt(
-#     #     self,
-#     #     x=None,
-#     #     y=None,
-#     #     t=None,
-#     #     format_labels=True,
-#     # ):
-#     #     self.axis = ax_module.set_xyt(
-#     #         self.axis,
-#     #         x=x,
-#     #         y=y,
-#     #         t=t,
-#     #         format_labels=format_labels,
-#     #     )
-
-#     # def set_supxyt(
-#     #     self,
-#     #     xlabel=None,
-#     #     ylabel=None,
-#     #     title=None,
-#     #     format_labels=True,
-#     # ):
-#     #     self.axis = ax_module.set_supxyt(
-#     #         self.axis,
-#     #         xlabel=xlabel,
-#     #         ylabel=ylabel,
-#     #         title=title,
-#     #         format_labels=format_labels,
-#     #     )
-
-#     # def set_ticks(
-#     #     self,
-#     #     xvals=None,
-#     #     xticks=None,
-#     #     yvals=None,
-#     #     yticks=None,
-#     #     **kwargs,
-#     # ):
-
-#     #     self.axis = ax_module.set_ticks(
-#     #         self.axis,
-#     #         xvals=xvals,
-#     #         xticks=xticks,
-#     #         yvals=yvals,
-#     #         yticks=yticks,
-#     #     )
-
-#     # def set_n_ticks(self, n_xticks=4, n_yticks=4):
-#     #     self.axis = ax_module.set_n_ticks(
-#     #         self.axis, n_xticks=n_xticks, n_yticks=n_yticks
-#     #     )
-
-#     # def hide_spines(
-#     #     self,
-#     #     top=True,
-#     #     bottom=True,
-#     #     left=True,
-#     #     right=True,
-#     #     ticks=True,
-#     #     labels=True,
-#     # ):
-#     #     self.axis = ax_module.hide_spines(
-#     #         self.axis,
-#     #         top=top,
-#     #         bottom=bottom,
-#     #         left=left,
-#     #         right=right,
-#     #         ticks=ticks,
-#     #         labels=labels,
-#     #     )
-
-#     # def extend(self, x_ratio=1.0, y_ratio=1.0):
-#     #     self.axis = ax_module.extend(
-#     #         self.axis, x_ratio=x_ratio, y_ratio=y_ratio
-#     #     )
-
-#     # def shift(self, dx=0, dy=0):
-#     #     self.axis = ax_module.shift(self.axis, dx=dx, dy=dy)
-
-
-#
-
 # EOF