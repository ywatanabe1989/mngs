#!/usr/bin/env python3
# -*- coding: utf-8 -*-
<<<<<<< HEAD
# Time-stamp: "2024-10-24 10:19:09 (ywatanabe)"
=======
# Time-stamp: "2024-11-04 02:10:33 (ywatanabe)"
# File: ./mngs_repo/src/mngs/dsp/_pac.py
>>>>>>> 517a66b6

import sys

import matplotlib.pyplot as plt
import numpy as np
import torch

from ..decorators import batch_fn, torch_fn
from ..nn._PAC import PAC

"""
mngs.dsp.pac function
"""

@torch_fn
@batch_fn
def pac(
    x,
    fs,
    pha_start_hz=2,
    pha_end_hz=20,
    pha_n_bands=100,
    amp_start_hz=60,
    amp_end_hz=160,
    amp_n_bands=100,
    device="cuda",
    batch_size=1,
    batch_size_ch=-1,
    fp16=False,
    trainable=False,
    n_perm=None,
    amp_prob=False,
):
    """
    Compute the phase-amplitude coupling (PAC) for signals. This function automatically handles inputs as
    PyTorch tensors, NumPy arrays, or pandas DataFrames.

    Arguments:
    - x (torch.Tensor | np.ndarray | pd.DataFrame): Input signal. Shape can be either (batch_size, n_chs, seq_len) or
    - fs (float): Sampling frequency of the input signal.
    - pha_start_hz (float, optional): Start frequency for phase bands. Default is 2 Hz.
    - pha_end_hz (float, optional): End frequency for phase bands. Default is 20 Hz.
    - pha_n_bands (int, optional): Number of phase bands. Default is 100.
    - amp_start_hz (float, optional): Start frequency for amplitude bands. Default is 60 Hz.
    - amp_end_hz (float, optional): End frequency for amplitude bands. Default is 160 Hz.
    - amp_n_bands (int, optional): Number of amplitude bands. Default is 100.

    Returns:
    - torch.Tensor: PAC values. Shape: (batch_size, n_chs, pha_n_bands, amp_n_bands)
    - numpy.ndarray: Phase bands used for the computation.
    - numpy.ndarray: Amplitude bands used for the computation.

    Example:
        FS = 512
        T_SEC = 4
        xx, tt, fs = mngs.dsp.demo_sig(
            batch_size=1, n_chs=1, fs=FS, t_sec=T_SEC, sig_type="tensorpac"
        )
        pac, pha_mids_hz, amp_mids_hz = mngs.dsp.pac(xx, fs)
    """
    def process_ch_batching(m, x, batch_size_ch, device):
        n_chs = x.shape[1]
        n_batches = (n_chs + batch_size_ch - 1) // batch_size_ch

        agg = []
        for ii in range(n_batches):
            start, end = batch_size_ch * ii, min(batch_size_ch * (ii + 1), n_chs)
            _pac = m(x[:, start:end, :].to(device)).detach().cpu()
            agg.append(_pac)

        # return np.concatenate(agg, axis=1)
        return torch.cat(agg, dim=1)

    m = PAC(
        x.shape[-1],
        fs,
        pha_start_hz=pha_start_hz,
        pha_end_hz=pha_end_hz,
        pha_n_bands=pha_n_bands,
        amp_start_hz=amp_start_hz,
        amp_end_hz=amp_end_hz,
        amp_n_bands=amp_n_bands,
        fp16=fp16,
        trainable=trainable,
        n_perm=n_perm,
        amp_prob=amp_prob,
    ).to(device)

    if batch_size_ch == -1:
        return m(x.to(device)), m.PHA_MIDS_HZ, m.AMP_MIDS_HZ
    else:
        return process_ch_batching(m, x, batch_size_ch, device), m.PHA_MIDS_HZ, m.AMP_MIDS_HZ

if __name__ == "__main__":
    import mngs
    import matplotlib.pyplot as plt

    # Start
    CONFIG, sys.stdout, sys.stderr, plt, CC = mngs.gen.start(sys, plt)

    # Parameters
    FS = 512
    T_SEC = 4
    # IS_TRAINABLE = False
    # FP16 = True

    for IS_TRAINABLE in [True, False]:
        for FP16 in [True, False]:

            # Demo signal
            xx, tt, fs = mngs.dsp.demo_sig(
                batch_size=1, n_chs=1, fs=FS, t_sec=T_SEC, sig_type="pac"
            )

            # mngs calculation
            pac_mngs, pha_mids_mngs, amp_mids_mngs = mngs.dsp.pac(
                xx,
                fs,
                pha_n_bands=50,
                amp_n_bands=30,
                trainable=IS_TRAINABLE,
                fp16=FP16,
            )
            i_batch, i_ch = 0, 0
            pac_mngs = pac_mngs[i_batch, i_ch]

            # Tensorpac calculation
            (
                _,
                _,
                _pha_mids_tp,
                _amp_mids_tp,
                pac_tp,
            ) = mngs.dsp.utils.pac.calc_pac_with_tensorpac(xx, fs, T_SEC)

            # Validates the consitency in frequency definitions
            assert np.allclose(pha_mids_mngs, _pha_mids_tp)
            assert np.allclose(amp_mids_mngs, _amp_mids_tp)

            mngs.io.save(
                (pac_mngs, pac_tp, pha_mids_mngs, amp_mids_mngs),
                "./data/cache.npz",
            )

            # ################################################################################
            # # cache
            # pac_mngs, pac_tp, pha_mids_mngs, amp_mids_mngs = mngs.io.load(
            #     "./data/cache.npz"
            # )
            # ################################################################################

            # Plots
            fig = mngs.dsp.utils.pac.plot_PAC_mngs_vs_tensorpac(
                pac_mngs, pac_tp, pha_mids_mngs, amp_mids_mngs
            )
            fig.suptitle(
                "Phase-Amplitude Coupling calculation\n\n(Bandpass Filtering -> Hilbert Transformation-> Modulation Index)"
            )
            plt.show()

            mngs.gen.reload(mngs.dsp)

            # Saves the figure
            trainable_str = "trainable" if IS_TRAINABLE else "static"
            fp_str = "fp16" if FP16 else "fp32"
            mngs.io.save(
                fig, f"pac_with_{trainable_str}_bandpass_{fp_str}.png"
            )

# EOF

"""
/home/ywatanabe/proj/entrance/mngs/dsp/_pac.py
"""

# EOF<|MERGE_RESOLUTION|>--- conflicted
+++ resolved
@@ -1,11 +1,7 @@
 #!/usr/bin/env python3
 # -*- coding: utf-8 -*-
-<<<<<<< HEAD
-# Time-stamp: "2024-10-24 10:19:09 (ywatanabe)"
-=======
-# Time-stamp: "2024-11-04 02:10:33 (ywatanabe)"
+# Time-stamp: "2024-11-04 04:44:15 (ywatanabe)"
 # File: ./mngs_repo/src/mngs/dsp/_pac.py
->>>>>>> 517a66b6
 
 import sys
 
