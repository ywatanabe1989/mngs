--- conflicted
+++ resolved
@@ -1,10 +1,6 @@
 #!./env/bin/python3
 # -*- coding: utf-8 -*-
-<<<<<<< HEAD
-# Time-stamp: "2024-06-25 19:45:47 (ywatanabe)"
-=======
-# Time-stamp: "2024-06-25 19:58:55 (ywatanabe)"
->>>>>>> 14b7ebdd
+# Time-stamp: "2024-06-27 22:28:19 (ywatanabe)"
 # /home/ywatanabe/proj/mngs/src/mngs/dsp/_detect_ripples.py
 
 
