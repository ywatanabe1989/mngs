<<<<<<< HEAD
# Add your tests here

if __name__ == "__main__":
    import os

    import pytest

    pytest.main([os.path.abspath(__file__)])

# --------------------------------------------------------------------------------
# Start of Source Code from: /home/ywatanabe/proj/_mngs_repo/src/mngs/ai/optim/Ranger_Deep_Learning_Optimizer/ranger/rangerqh.py
=======
# Source code from: /home/ywatanabe/proj/_mngs_repo/src/mngs/ai/optim/Ranger_Deep_Learning_Optimizer/ranger/rangerqh.py
>>>>>>> 934a8dfc
# --------------------------------------------------------------------------------
# # RangerQH - @lessw2020 github
# # Combines Quasi Hyperbolic momentum with Hinton Lookahead.
# 
# # https://arxiv.org/abs/1810.06801v4  (QH paper)
# # #Lookahead paper --> MZhang,G Hinton  https://arxiv.org/abs/1907.08610
# 
# 
# 
# 
# # Some portions = Copyright (c) Facebook, Inc. and its affiliates.
# #
# # This source code is licensed under the MIT license found in the
# # LICENSE file in the root directory of this source tree.
# 
# import torch
# from torch.optim.optimizer import Optimizer
# 
# #from ..common import param_conv
# 
# 
# class RangerQH(Optimizer):
#     r"""Implements the QHAdam optimization algorithm `(Ma and Yarats, 2019)`_.
#     Along with Hinton/Zhang Lookahead.
#     Args:
#         params (iterable):
#             iterable of parameters to optimize or dicts defining parameter
#             groups
#         lr (float, optional): learning rate (:math:`\alpha` from the paper)
#             (default: 1e-3)
#         betas (Tuple[float, float], optional): coefficients used for computing
#             running averages of the gradient and its square
#             (default: (0.9, 0.999))
#         nus (Tuple[float, float], optional): immediate discount factors used to
#             estimate the gradient and its square
#             (default: (1.0, 1.0))
#         eps (float, optional): term added to the denominator to improve
#             numerical stability
#             (default: 1e-8)
#         weight_decay (float, optional): weight decay (default: 0.0)
#         decouple_weight_decay (bool, optional): whether to decouple the weight
#             decay from the gradient-based optimization step
#             (default: False)
#     Example:
#         >>> optimizer = qhoptim.pyt.QHAdam(
#         ...     model.parameters(),
#         ...     lr=3e-4, nus=(0.8, 1.0), betas=(0.99, 0.999))
#         >>> optimizer.zero_grad()
#         >>> loss_fn(model(input), target).backward()
#         >>> optimizer.step()
#     .. _`(Ma and Yarats, 2019)`: https://arxiv.org/abs/1810.06801
#     """
# 
#     def __init__(
#         self,
#         params,
#         lr=1e-3,
#         betas=(0.9, 0.999),
#         nus=(.7, 1.0),
#         weight_decay=0.0,
#         k=6,
#         alpha=.5,
#         decouple_weight_decay=False,
#         eps=1e-8,
#     ):
#         if not 0.0 <= lr:
#             raise ValueError("Invalid learning rate: {}".format(lr))
#         if not 0.0 <= eps:
#             raise ValueError("Invalid epsilon value: {}".format(eps))
#         if not 0.0 <= betas[0] < 1.0:
#             raise ValueError("Invalid beta parameter at index 0: {}".format(betas[0]))
#         if not 0.0 <= betas[1] < 1.0:
#             raise ValueError("Invalid beta parameter at index 1: {}".format(betas[1]))
#         if weight_decay < 0.0:
#             raise ValueError("Invalid weight_decay value: {}".format(weight_decay))
# 
#         defaults = {
#             "lr": lr,
#             "betas": betas,
#             "nus": nus,
#             "weight_decay": weight_decay,
#             "decouple_weight_decay": decouple_weight_decay,
#             "eps": eps,
#         }
#         super().__init__(params, defaults)
#         
#         #look ahead params
#         self.alpha = alpha
#         self.k = k         
#         
# 
#     def step(self, closure=None):
#         """Performs a single optimization step.
#         Args:
#             closure (callable, optional):
#                 A closure that reevaluates the model and returns the loss.
#         """
#         loss = None
#         if closure is not None:
#             loss = closure()
# 
#         for group in self.param_groups:
#             lr = group["lr"]
#             beta1, beta2 = group["betas"]
#             nu1, nu2 = group["nus"]
#             weight_decay = group["weight_decay"]
#             decouple_weight_decay = group["decouple_weight_decay"]
#             eps = group["eps"]
# 
#             for p in group["params"]:
#                 if p.grad is None:
#                     continue
# 
#                 d_p = p.grad.data
#                 if d_p.is_sparse:
#                     raise RuntimeError("QHAdam does not support sparse gradients")
# 
#                 
# 
#                 if weight_decay != 0:
#                     if decouple_weight_decay:
#                         p.data.mul_(1 - lr * weight_decay)
#                     else:
#                         d_p.add_(weight_decay, p.data)
# 
#                 d_p_sq = d_p.mul(d_p)
#                 
#                 #prep for saved param loading
#                 param_state = self.state[p]
# 
#                 if len(param_state) == 0:
#                     param_state["beta1_weight"] = 0.0
#                     param_state["beta2_weight"] = 0.0
#                     param_state['step'] = 0
#                     param_state["exp_avg"] = torch.zeros_like(p.data)
#                     param_state["exp_avg_sq"] = torch.zeros_like(p.data)
#                     #look ahead weight storage now in state dict 
#                     param_state['slow_buffer'] = torch.empty_like(p.data)
#                     param_state['slow_buffer'].copy_(p.data)
#                 
#                 
#                 param_state['step'] += 1                
# 
#                 param_state["beta1_weight"] = 1.0 + beta1 * param_state["beta1_weight"]
#                 param_state["beta2_weight"] = 1.0 + beta2 * param_state["beta2_weight"]
# 
#                 beta1_weight = param_state["beta1_weight"]
#                 beta2_weight = param_state["beta2_weight"]
#                 exp_avg = param_state["exp_avg"]
#                 exp_avg_sq = param_state["exp_avg_sq"]
# 
#                 beta1_adj = 1.0 - (1.0 / beta1_weight)
#                 beta2_adj = 1.0 - (1.0 / beta2_weight)
#                 exp_avg.mul_(beta1_adj).add_(1.0 - beta1_adj, d_p)
#                 exp_avg_sq.mul_(beta2_adj).add_(1.0 - beta2_adj, d_p_sq)
# 
#                 avg_grad = exp_avg.mul(nu1)
#                 if nu1 != 1.0:
#                     avg_grad.add_(1.0 - nu1, d_p)
# 
#                 avg_grad_rms = exp_avg_sq.mul(nu2)
#                 if nu2 != 1.0:
#                     avg_grad_rms.add_(1.0 - nu2, d_p_sq)
#                 avg_grad_rms.sqrt_()
#                 if eps != 0.0:
#                     avg_grad_rms.add_(eps)
# 
#                 p.data.addcdiv_(-lr, avg_grad, avg_grad_rms)
#                 
#                 #integrated look ahead...
#                 #we do it at the param level instead of group level
#                 if param_state['step'] % self.k ==0: #group['k'] == 0:
#                     slow_p = param_state['slow_buffer'] #get access to slow param tensor
#                     slow_p.add_(self.alpha, p.data - slow_p)  #(fast weights - slow weights) * alpha
#                     p.data.copy_(slow_p)  #copy interpolated weights to RAdam param tensor
#                 
# 
#         return loss
# 
#     @classmethod
#     def _params_to_dict(cls, params):
#         return {"lr": params.alpha, "nus": (params.nu1, params.nu2), "betas": (params.beta1, params.beta2)}
# 

<<<<<<< HEAD
# --------------------------------------------------------------------------------
# End of Source Code from: /home/ywatanabe/proj/_mngs_repo/src/mngs/ai/optim/Ranger_Deep_Learning_Optimizer/ranger/rangerqh.py
# --------------------------------------------------------------------------------
=======
#!/usr/bin/env python3
import os
import sys
from pathlib import Path
import pytest
import numpy as np

# Add source code to the top of Python path
project_root = str(Path(__file__).resolve().parents[3])
if project_root not in sys.path:
    sys.path.insert(0, os.path.join(project_root, "src"))

from mngs.ai.optim.Ranger_Deep_Learning_Optimizer.ranger.rangerqh import *

class TestMainFunctionality:
    def setup_method(self):
        # Setup test fixtures
        pass

    def teardown_method(self):
        # Clean up after tests
        pass

    def test_basic_functionality(self):
        # Basic test case
        raise NotImplementedError("Test not yet implemented")

    def test_edge_cases(self):
        # Edge case testing
        raise NotImplementedError("Test not yet implemented")

    def test_error_handling(self):
        # Error handling testing
        raise NotImplementedError("Test not yet implemented")

if __name__ == "__main__":
    pytest.main([os.path.abspath(__file__)])
>>>>>>> 934a8dfc
<|MERGE_RESOLUTION|>--- conflicted
+++ resolved
@@ -1,4 +1,14 @@
-<<<<<<< HEAD
+#!/usr/bin/env python3
+# -*- coding: utf-8 -*-
+# Timestamp: "2025-05-03 12:01:57 (ywatanabe)"
+# File: /home/ywatanabe/proj/mngs_repo/tests/mngs/ai/optim/Ranger_Deep_Learning_Optimizer/ranger/test_rangerqh.py
+# ----------------------------------------
+import os
+__FILE__ = (
+    "./tests/mngs/ai/optim/Ranger_Deep_Learning_Optimizer/ranger/test_rangerqh.py"
+)
+__DIR__ = os.path.dirname(__FILE__)
+# ----------------------------------------
 # Add your tests here
 
 if __name__ == "__main__":
@@ -10,30 +20,27 @@
 
 # --------------------------------------------------------------------------------
 # Start of Source Code from: /home/ywatanabe/proj/_mngs_repo/src/mngs/ai/optim/Ranger_Deep_Learning_Optimizer/ranger/rangerqh.py
-=======
-# Source code from: /home/ywatanabe/proj/_mngs_repo/src/mngs/ai/optim/Ranger_Deep_Learning_Optimizer/ranger/rangerqh.py
->>>>>>> 934a8dfc
 # --------------------------------------------------------------------------------
 # # RangerQH - @lessw2020 github
 # # Combines Quasi Hyperbolic momentum with Hinton Lookahead.
-# 
+#
 # # https://arxiv.org/abs/1810.06801v4  (QH paper)
 # # #Lookahead paper --> MZhang,G Hinton  https://arxiv.org/abs/1907.08610
-# 
-# 
-# 
-# 
+#
+#
+#
+#
 # # Some portions = Copyright (c) Facebook, Inc. and its affiliates.
 # #
 # # This source code is licensed under the MIT license found in the
 # # LICENSE file in the root directory of this source tree.
-# 
+#
 # import torch
 # from torch.optim.optimizer import Optimizer
-# 
+#
 # #from ..common import param_conv
-# 
-# 
+#
+#
 # class RangerQH(Optimizer):
 #     r"""Implements the QHAdam optimization algorithm `(Ma and Yarats, 2019)`_.
 #     Along with Hinton/Zhang Lookahead.
@@ -65,7 +72,7 @@
 #         >>> optimizer.step()
 #     .. _`(Ma and Yarats, 2019)`: https://arxiv.org/abs/1810.06801
 #     """
-# 
+#
 #     def __init__(
 #         self,
 #         params,
@@ -88,7 +95,7 @@
 #             raise ValueError("Invalid beta parameter at index 1: {}".format(betas[1]))
 #         if weight_decay < 0.0:
 #             raise ValueError("Invalid weight_decay value: {}".format(weight_decay))
-# 
+#
 #         defaults = {
 #             "lr": lr,
 #             "betas": betas,
@@ -98,12 +105,12 @@
 #             "eps": eps,
 #         }
 #         super().__init__(params, defaults)
-#         
+#
 #         #look ahead params
 #         self.alpha = alpha
-#         self.k = k         
-#         
-# 
+#         self.k = k
+#
+#
 #     def step(self, closure=None):
 #         """Performs a single optimization step.
 #         Args:
@@ -113,7 +120,7 @@
 #         loss = None
 #         if closure is not None:
 #             loss = closure()
-# 
+#
 #         for group in self.param_groups:
 #             lr = group["lr"]
 #             beta1, beta2 = group["betas"]
@@ -121,122 +128,84 @@
 #             weight_decay = group["weight_decay"]
 #             decouple_weight_decay = group["decouple_weight_decay"]
 #             eps = group["eps"]
-# 
+#
 #             for p in group["params"]:
 #                 if p.grad is None:
 #                     continue
-# 
+#
 #                 d_p = p.grad.data
 #                 if d_p.is_sparse:
 #                     raise RuntimeError("QHAdam does not support sparse gradients")
-# 
-#                 
-# 
+#
+#
+#
 #                 if weight_decay != 0:
 #                     if decouple_weight_decay:
 #                         p.data.mul_(1 - lr * weight_decay)
 #                     else:
 #                         d_p.add_(weight_decay, p.data)
-# 
+#
 #                 d_p_sq = d_p.mul(d_p)
-#                 
+#
 #                 #prep for saved param loading
 #                 param_state = self.state[p]
-# 
+#
 #                 if len(param_state) == 0:
 #                     param_state["beta1_weight"] = 0.0
 #                     param_state["beta2_weight"] = 0.0
 #                     param_state['step'] = 0
 #                     param_state["exp_avg"] = torch.zeros_like(p.data)
 #                     param_state["exp_avg_sq"] = torch.zeros_like(p.data)
-#                     #look ahead weight storage now in state dict 
+#                     #look ahead weight storage now in state dict
 #                     param_state['slow_buffer'] = torch.empty_like(p.data)
 #                     param_state['slow_buffer'].copy_(p.data)
-#                 
-#                 
-#                 param_state['step'] += 1                
-# 
+#
+#
+#                 param_state['step'] += 1
+#
 #                 param_state["beta1_weight"] = 1.0 + beta1 * param_state["beta1_weight"]
 #                 param_state["beta2_weight"] = 1.0 + beta2 * param_state["beta2_weight"]
-# 
+#
 #                 beta1_weight = param_state["beta1_weight"]
 #                 beta2_weight = param_state["beta2_weight"]
 #                 exp_avg = param_state["exp_avg"]
 #                 exp_avg_sq = param_state["exp_avg_sq"]
-# 
+#
 #                 beta1_adj = 1.0 - (1.0 / beta1_weight)
 #                 beta2_adj = 1.0 - (1.0 / beta2_weight)
 #                 exp_avg.mul_(beta1_adj).add_(1.0 - beta1_adj, d_p)
 #                 exp_avg_sq.mul_(beta2_adj).add_(1.0 - beta2_adj, d_p_sq)
-# 
+#
 #                 avg_grad = exp_avg.mul(nu1)
 #                 if nu1 != 1.0:
 #                     avg_grad.add_(1.0 - nu1, d_p)
-# 
+#
 #                 avg_grad_rms = exp_avg_sq.mul(nu2)
 #                 if nu2 != 1.0:
 #                     avg_grad_rms.add_(1.0 - nu2, d_p_sq)
 #                 avg_grad_rms.sqrt_()
 #                 if eps != 0.0:
 #                     avg_grad_rms.add_(eps)
-# 
+#
 #                 p.data.addcdiv_(-lr, avg_grad, avg_grad_rms)
-#                 
+#
 #                 #integrated look ahead...
 #                 #we do it at the param level instead of group level
 #                 if param_state['step'] % self.k ==0: #group['k'] == 0:
 #                     slow_p = param_state['slow_buffer'] #get access to slow param tensor
 #                     slow_p.add_(self.alpha, p.data - slow_p)  #(fast weights - slow weights) * alpha
 #                     p.data.copy_(slow_p)  #copy interpolated weights to RAdam param tensor
-#                 
-# 
+#
+#
 #         return loss
-# 
+#
 #     @classmethod
 #     def _params_to_dict(cls, params):
 #         return {"lr": params.alpha, "nus": (params.nu1, params.nu2), "betas": (params.beta1, params.beta2)}
-# 
-
-<<<<<<< HEAD
+#
+
 # --------------------------------------------------------------------------------
 # End of Source Code from: /home/ywatanabe/proj/_mngs_repo/src/mngs/ai/optim/Ranger_Deep_Learning_Optimizer/ranger/rangerqh.py
 # --------------------------------------------------------------------------------
-=======
-#!/usr/bin/env python3
-import os
-import sys
-from pathlib import Path
-import pytest
-import numpy as np
-
-# Add source code to the top of Python path
-project_root = str(Path(__file__).resolve().parents[3])
-if project_root not in sys.path:
-    sys.path.insert(0, os.path.join(project_root, "src"))
-
-from mngs.ai.optim.Ranger_Deep_Learning_Optimizer.ranger.rangerqh import *
-
-class TestMainFunctionality:
-    def setup_method(self):
-        # Setup test fixtures
-        pass
-
-    def teardown_method(self):
-        # Clean up after tests
-        pass
-
-    def test_basic_functionality(self):
-        # Basic test case
-        raise NotImplementedError("Test not yet implemented")
-
-    def test_edge_cases(self):
-        # Edge case testing
-        raise NotImplementedError("Test not yet implemented")
-
-    def test_error_handling(self):
-        # Error handling testing
-        raise NotImplementedError("Test not yet implemented")
-
-if __name__ == "__main__":
-    pytest.main([os.path.abspath(__file__)])
->>>>>>> 934a8dfc
+
+# EOF