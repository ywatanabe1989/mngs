--- conflicted
+++ resolved
@@ -1,4 +1,14 @@
-<<<<<<< HEAD
+#!/usr/bin/env python3
+# -*- coding: utf-8 -*-
+# Timestamp: "2025-05-03 12:01:41 (ywatanabe)"
+# File: /home/ywatanabe/proj/mngs_repo/tests/mngs/ai/metrics/test_silhoute_score_block.py
+# ----------------------------------------
+import os
+__FILE__ = (
+    "./tests/mngs/ai/metrics/test_silhoute_score_block.py"
+)
+__DIR__ = os.path.dirname(__FILE__)
+# ----------------------------------------
 # Add your tests here
 
 if __name__ == "__main__":
@@ -10,30 +20,27 @@
 
 # --------------------------------------------------------------------------------
 # Start of Source Code from: /home/ywatanabe/proj/_mngs_repo/src/mngs/ai/metrics/silhoute_score_block.py
-=======
-# Source code from: /home/ywatanabe/proj/_mngs_repo/src/mngs/ai/metrics/silhoute_score_block.py
->>>>>>> 934a8dfc
 # --------------------------------------------------------------------------------
 # #!/usr/bin/env python3
 # # -*- coding: utf-8 -*-
 # # Time-stamp: "2024-11-20 00:22:25 (ywatanabe)"
 # # File: ./mngs_repo/src/mngs/ai/silhoute_score_block.py
-# 
+#
 # THIS_FILE = "/data/gpfs/projects/punim2354/ywatanabe/mngs_repo/src/mngs/ai/silhoute_score_block.py"
-# 
+#
 # #!/usr/bin/env python3
 # # -*- coding: utf-8 -*-
 # # Time-stamp: "2024-11-03 03:03:13 (ywatanabe)"
 # # File: ./mngs_repo/src/mngs/ai/silhoute_score_block.py
-# 
+#
 # # https://gist.github.com/AlexandreAbraham/5544803
-# 
+#
 # """ Unsupervised evaluation metrics. """
-# 
+#
 # # License: BSD Style.
-# 
+#
 # from itertools import combinations as _combinations
-# 
+#
 # import numpy as _np
 # # from sklearn.externals.joblib import Parallel, delayed
 # from joblib import Parallel as _Parallel
@@ -41,70 +48,70 @@
 # from sklearn.metrics.pairwise import distance_metrics as _distance_metrics
 # from sklearn.metrics.pairwise import pairwise_distances as _pairwise_distances
 # from sklearn.utils import check_random_state as _check_random_state
-# 
-# 
+#
+#
 # def silhouette_score_slow(
 #     X, labels, metric="euclidean", sample_size=None, random_state=None, **kwds
 # ):
 #     """Compute the mean Silhouette Coefficient of all samples.
-# 
+#
 #     This method is computationally expensive compared to the reference one.
-# 
+#
 #     The Silhouette Coefficient is calculated using the mean intra-cluster
 #     distance (a) and the mean nearest-cluster distance (b) for each sample.
 #     The Silhouette Coefficient for a sample is ``(b - a) / max(a, b)``.
 #     To clarrify, b is the distance between a sample and the nearest cluster
 #     that b is not a part of.
-# 
+#
 #     This function returns the mean Silhoeutte Coefficient over all samples.
 #     To obtain the values for each sample, use silhouette_samples
-# 
+#
 #     The best value is 1 and the worst value is -1. Values near 0 indicate
 #     overlapping clusters. Negative values genly indicate that a sample has
 #     been assigned to the wrong cluster, as a different cluster is more similar.
-# 
-#     Parameters
-#     ----------
-#     X : array [n_samples_a, n_features]
-#         Feature array.
-# 
+#
+#     Parameters
+#     ----------
+#     X : array [n_samples_a, n_features]
+#         Feature array.
+#
 #     labels : array, shape = [n_samples]
 #         label values for each sample
-# 
+#
 #     metric : string, or callable
 #         The metric to use when calculating distance between instances in a
 #         feature array. If metric is a string, it must be one of the options
 #         allowed by metrics.pairwise._pairwise_distances. If X is the distance
 #         array itself, use "precomputed" as the metric.
-# 
+#
 #     sample_size : int or None
 #         The size of the sample to use when computing the Silhouette
 #         Coefficient. If sample_size is None, no sampling is used.
-# 
+#
 #     random_state : integer or numpy.RandomState, optional
 #         The generator used to initialize the centers. If an integer is
 #         given, it fixes the seed. Defaults to the global numpy random
 #         number generator.
-# 
+#
 #     `**kwds` : optional keyword parameters
 #         Any further parameters are passed directly to the distance function.
 #         If using a scipy.spatial.distance metric, the parameters are still
 #         metric dependent. See the scipy docs for usage examples.
-# 
+#
 #     Returns
 #     -------
 #     silhouette : float
 #         Mean Silhouette Coefficient for all samples.
-# 
+#
 #     References
 #     ----------
-# 
+#
 #     Peter J. Rousseeuw (1987). "Silhouettes: a Graphical Aid to the
 #         Interpretation and Validation of Cluster Analysis". Computational
 #         and Applied Mathematics 20: 53-65. doi:10.1016/0377-0427(87)90125-7.
-# 
+#
 #     http://en.wikipedia.org/wiki/Silhouette_(clustering)
-# 
+#
 #     """
 #     if sample_size is not None:
 #         random_state = _check_random_state(random_state)
@@ -114,59 +121,59 @@
 #         else:
 #             X, labels = X[indices], labels[indices]
 #     return _np.mean(silhouette_samples_slow(X, labels, metric=metric, **kwds))
-# 
-# 
+#
+#
 # def silhouette_samples_slow(X, labels, metric="euclidean", **kwds):
 #     """Compute the Silhouette Coefficient for each sample.
-# 
+#
 #     The Silhoeutte Coefficient is a measure of how well samples are clustered
 #     with samples that are similar to themselves. Clustering models with a high
 #     Silhouette Coefficient are said to be dense, where samples in the same
 #     cluster are similar to each other, and well separated, where samples in
 #     different clusters are not very similar to each other.
-# 
+#
 #     The Silhouette Coefficient is calculated using the mean intra-cluster
 #     distance (a) and the mean nearest-cluster distance (b) for each sample.
 #     The Silhouette Coefficient for a sample is ``(b - a) / max(a, b)``.
-# 
+#
 #     This function returns the Silhoeutte Coefficient for each sample.
-# 
+#
 #     The best value is 1 and the worst value is -1. Values near 0 indicate
 #     overlapping clusters.
-# 
-#     Parameters
-#     ----------
-#     X : array [n_samples_a, n_features]
-#         Feature array.
-# 
+#
+#     Parameters
+#     ----------
+#     X : array [n_samples_a, n_features]
+#         Feature array.
+#
 #     labels : array, shape = [n_samples]
 #              label values for each sample
-# 
+#
 #     metric : string, or callable
 #         The metric to use when calculating distance between instances in a
 #         feature array. If metric is a string, it must be one of the options
 #         allowed by metrics.pairwise._pairwise_distances. If X is the distance
 #         array itself, use "precomputed" as the metric.
-# 
+#
 #     `**kwds` : optional keyword parameters
 #         Any further parameters are passed directly to the distance function.
 #         If using a scipy.spatial.distance metric, the parameters are still
 #         metric dependent. See the scipy docs for usage examples.
-# 
+#
 #     Returns
 #     -------
 #     silhouette : array, shape = [n_samples]
 #         Silhouette Coefficient for each samples.
-# 
+#
 #     References
 #     ----------
-# 
+#
 #     Peter J. Rousseeuw (1987). "Silhouettes: a Graphical Aid to the
 #         Interpretation and Validation of Cluster Analysis". Computational
 #         and Applied Mathematics 20: 53-65. doi:10.1016/0377-0427(87)90125-7.
-# 
+#
 #     http://en.wikipedia.org/wiki/Silhouette_(clustering)
-# 
+#
 #     """
 #     metric = _distance_metrics()[metric]
 #     n = labels.shape[0]
@@ -182,26 +189,26 @@
 #     sil_samples = (B - A) / _np.maximum(A, B)
 #     # nan values are for clusters of size 1, and should be 0
 #     return _np.nan_to_num(sil_samples)
-# 
-# 
+#
+#
 # def _intra_cluster_distance_slow(X, labels, metric, i):
 #     """Calculate the mean intra-cluster distance for sample i.
-# 
-#     Parameters
-#     ----------
-#     X : array [n_samples_a, n_features]
-#         Feature array.
-# 
+#
+#     Parameters
+#     ----------
+#     X : array [n_samples_a, n_features]
+#         Feature array.
+#
 #     labels : array, shape = [n_samples]
 #         label values for each sample
-# 
+#
 #     metric: function
 #         Pairwise metric function
-# 
+#
 #     i : int
 #         Sample index being calculated. It is excluded from calculation and
 #         used to determine the current label
-# 
+#
 #     Returns
 #     -------
 #     a : float
@@ -212,26 +219,26 @@
 #         return 0.0
 #     a = _np.mean([metric(X[i], X[j]) for j in indices if not i == j])
 #     return a
-# 
-# 
+#
+#
 # def _nearest_cluster_distance_slow(X, labels, metric, i):
 #     """Calculate the mean nearest-cluster distance for sample i.
-# 
-#     Parameters
-#     ----------
-#     X : array [n_samples_a, n_features]
-#         Feature array.
-# 
+#
+#     Parameters
+#     ----------
+#     X : array [n_samples_a, n_features]
+#         Feature array.
+#
 #     labels : array, shape = [n_samples]
 #         label values for each sample
-# 
+#
 #     metric: function
 #         Pairwise metric function
-# 
+#
 #     i : int
 #         Sample index being calculated. It is used to determine the current
 #         label.
-# 
+#
 #     Returns
 #     -------
 #     b : float
@@ -248,8 +255,8 @@
 #         ]
 #     )
 #     return b
-# 
-# 
+#
+#
 # def silhouette_score_block(
 #     X,
 #     labels,
@@ -260,62 +267,62 @@
 #     **kwds
 # ):
 #     """Compute the mean Silhouette Coefficient of all samples.
-# 
+#
 #     The Silhouette Coefficient is calculated using the mean intra-cluster
 #     distance (a) and the mean nearest-cluster distance (b) for each sample.
 #     The Silhouette Coefficient for a sample is ``(b - a) / max(a, b)``.
 #     To clarrify, b is the distance between a sample and the nearest cluster
 #     that b is not a part of.
-# 
+#
 #     This function returns the mean Silhoeutte Coefficient over all samples.
 #     To obtain the values for each sample, use silhouette_samples
-# 
+#
 #     The best value is 1 and the worst value is -1. Values near 0 indicate
 #     overlapping clusters. Negative values genly indicate that a sample has
 #     been assigned to the wrong cluster, as a different cluster is more similar.
-# 
-#     Parameters
-#     ----------
-#     X : array [n_samples_a, n_features]
-#         Feature array.
-# 
+#
+#     Parameters
+#     ----------
+#     X : array [n_samples_a, n_features]
+#         Feature array.
+#
 #     labels : array, shape = [n_samples]
 #              label values for each sample
-# 
+#
 #     metric : string, or callable
 #         The metric to use when calculating distance between instances in a
 #         feature array. If metric is a string, it must be one of the options
 #         allowed by metrics.pairwise._pairwise_distances. If X is the distance
 #         array itself, use "precomputed" as the metric.
-# 
+#
 #     sample_size : int or None
 #         The size of the sample to use when computing the Silhouette
 #         Coefficient. If sample_size is None, no sampling is used.
-# 
+#
 #     random_state : integer or numpy.RandomState, optional
 #         The generator used to initialize the centers. If an integer is
 #         given, it fixes the seed. Defaults to the global numpy random
 #         number generator.
-# 
+#
 #     `**kwds` : optional keyword parameters
 #         Any further parameters are passed directly to the distance function.
 #         If using a scipy.spatial.distance metric, the parameters are still
 #         metric dependent. See the scipy docs for usage examples.
-# 
+#
 #     Returns
 #     -------
 #     silhouette : float
 #         Mean Silhouette Coefficient for all samples.
-# 
+#
 #     References
 #     ----------
-# 
+#
 #     Peter J. Rousseeuw (1987). "Silhouettes: a Graphical Aid to the
 #         Interpretation and Validation of Cluster Analysis". Computational
 #         and Applied Mathematics 20: 53-65. doi:10.1016/0377-0427(87)90125-7.
-# 
+#
 #     http://en.wikipedia.org/wiki/Silhouette_(clustering)
-# 
+#
 #     """
 #     if sample_size is not None:
 #         random_state = _check_random_state(random_state)
@@ -329,59 +336,59 @@
 #             X, labels, metric=metric, n_jobs=n_jobs, **kwds
 #         )
 #     )
-# 
-# 
+#
+#
 # def silhouette_samples_block(X, labels, metric="euclidean", n_jobs=1, **kwds):
 #     """Compute the Silhouette Coefficient for each sample.
-# 
+#
 #     The Silhoeutte Coefficient is a measure of how well samples are clustered
 #     with samples that are similar to themselves. Clustering models with a high
 #     Silhouette Coefficient are said to be dense, where samples in the same
 #     cluster are similar to each other, and well separated, where samples in
 #     different clusters are not very similar to each other.
-# 
+#
 #     The Silhouette Coefficient is calculated using the mean intra-cluster
 #     distance (a) and the mean nearest-cluster distance (b) for each sample.
 #     The Silhouette Coefficient for a sample is ``(b - a) / max(a, b)``.
-# 
+#
 #     This function returns the Silhoeutte Coefficient for each sample.
-# 
+#
 #     The best value is 1 and the worst value is -1. Values near 0 indicate
 #     overlapping clusters.
-# 
-#     Parameters
-#     ----------
-#     X : array [n_samples_a, n_features]
-#         Feature array.
-# 
+#
+#     Parameters
+#     ----------
+#     X : array [n_samples_a, n_features]
+#         Feature array.
+#
 #     labels : array, shape = [n_samples]
 #              label values for each sample
-# 
+#
 #     metric : string, or callable
 #         The metric to use when calculating distance between instances in a
 #         feature array. If metric is a string, it must be one of the options
 #         allowed by metrics.pairwise._pairwise_distances. If X is the distance
 #         array itself, use "precomputed" as the metric.
-# 
+#
 #     `**kwds` : optional keyword parameters
 #         Any further parameters are passed directly to the distance function.
 #         If using a scipy.spatial.distance metric, the parameters are still
 #         metric dependent. See the scipy docs for usage examples.
-# 
+#
 #     Returns
 #     -------
 #     silhouette : array, shape = [n_samples]
 #         Silhouette Coefficient for each samples.
-# 
+#
 #     References
 #     ----------
-# 
+#
 #     Peter J. Rousseeuw (1987). "Silhouettes: a Graphical Aid to the
 #         Interpretation and Validation of Cluster Analysis". Computational
 #         and Applied Mathematics 20: 53-65. doi:10.1016/0377-0427(87)90125-7.
-# 
+#
 #     http://en.wikipedia.org/wiki/Silhouette_(clustering)
-# 
+#
 #     """
 #     A = _intra_cluster_distances_block(
 #         X, labels, metric, n_jobs=n_jobs, **kwds
@@ -392,35 +399,35 @@
 #     sil_samples = (B - A) / _np.maximum(A, B)
 #     # nan values are for clusters of size 1, and should be 0
 #     return _np.nan_to_num(sil_samples)
-# 
-# 
+#
+#
 # def _intra_cluster_distances_block_(subX, metric, **kwds):
 #     distances = _pairwise_distances(subX, metric=metric, **kwds)
 #     return distances.sum(axis=1) / (distances.shape[0] - 1)
-# 
-# 
+#
+#
 # def _intra_cluster_distances_block(X, labels, metric, n_jobs=1, **kwds):
 #     """Calculate the mean intra-cluster distance for sample i.
-# 
-#     Parameters
-#     ----------
-#     X : array [n_samples_a, n_features]
-#         Feature array.
-# 
+#
+#     Parameters
+#     ----------
+#     X : array [n_samples_a, n_features]
+#         Feature array.
+#
 #     labels : array, shape = [n_samples]
 #         label values for each sample
-# 
+#
 #     metric : string, or callable
 #         The metric to use when calculating distance between instances in a
 #         feature array. If metric is a string, it must be one of the options
 #         allowed by metrics.pairwise._pairwise_distances. If X is the distance
 #         array itself, use "precomputed" as the metric.
-# 
+#
 #     `**kwds` : optional keyword parameters
 #         Any further parameters are passed directly to the distance function.
 #         If using a scipy.spatial.distance metric, the parameters are still
 #         metric dependent. See the scipy docs for usage examples.
-# 
+#
 #     Returns
 #     -------
 #     a : array [n_samples_a]
@@ -436,39 +443,39 @@
 #     for label, values_ in zip(_np.unique(labels), values):
 #         intra_dist[_np.where(labels == label)[0]] = values_
 #     return intra_dist
-# 
-# 
+#
+#
 # def _nearest_cluster_distance_block_(subX_a, subX_b, metric, **kwds):
 #     dist = _pairwise_distances(subX_a, subX_b, metric=metric, **kwds)
 #     dist_a = dist.mean(axis=1)
 #     dist_b = dist.mean(axis=0)
 #     return dist_a, dist_b
-# 
-# 
+#
+#
 # def _nearest_cluster_distance_block(X, labels, metric, n_jobs=1, **kwds):
 #     """Calculate the mean nearest-cluster distance for sample i.
-# 
-#     Parameters
-#     ----------
-#     X : array [n_samples_a, n_features]
-#         Feature array.
-# 
+#
+#     Parameters
+#     ----------
+#     X : array [n_samples_a, n_features]
+#         Feature array.
+#
 #     labels : array, shape = [n_samples]
 #         label values for each sample
-# 
+#
 #     metric : string, or callable
 #         The metric to use when calculating distance between instances in a
 #         feature array. If metric is a string, it must be one of the options
 #         allowed by metrics.pairwise._pairwise_distances. If X is the distance
 #         array itself, use "precomputed" as the metric.
-# 
+#
 #     `**kwds` : optional keyword parameters
 #         Any further parameters are passed directly to the distance function.
 #         If using a scipy.spatial.distance metric, the parameters are still
 #         metric dependent. See the scipy docs for usage examples.
 #     X : array [n_samples_a, n_features]
 #         Feature array.
-# 
+#
 #     Returns
 #     -------
 #     b : float
@@ -478,7 +485,7 @@
 #     inter_dist.fill(_np.inf)
 #     # Compute cluster distance between pairs of clusters
 #     unique_labels = _np.unique(labels)
-# 
+#
 #     values = _Parallel(n_jobs=n_jobs)(
 #         _delayed(_nearest_cluster_distance_block_)(
 #             X[_np.where(labels == label_a)[0]],
@@ -488,11 +495,11 @@
 #         )
 #         for label_a, label_b in _combinations(unique_labels, 2)
 #     )
-# 
+#
 #     for (label_a, label_b), (values_a, values_b) in zip(
 #         _combinations(unique_labels, 2), values
 #     ):
-# 
+#
 #         indices_a = _np.where(labels == label_a)[0]
 #         inter_dist[indices_a] = _np.minimum(values_a, inter_dist[indices_a])
 #         del indices_a
@@ -500,14 +507,14 @@
 #         inter_dist[indices_b] = _np.minimum(values_b, inter_dist[indices_b])
 #         del indices_b
 #     return inter_dist
-# 
-# 
+#
+#
 # if __name__ == "__main__":
 #     import time
-# 
+#
 #     # from sklearn.metrics.cluster.unsupervised import silhouette_score
 #     from sklearn.metrics import silhouette_score
-# 
+#
 #     _np.random.seed(0)
 #     X = _np.random.random((10000, 100))
 #     y = _np.repeat(_np.arange(100), 100)
@@ -523,50 +530,12 @@
 #     s = silhouette_score_block(X, y, n_jobs=2)
 #     t = time.time() - t0
 #     print("Block silhouette parallel (%fs): %f" % (t, s))
-# 
-# 
+#
+#
 # # EOF
 
-<<<<<<< HEAD
 # --------------------------------------------------------------------------------
 # End of Source Code from: /home/ywatanabe/proj/_mngs_repo/src/mngs/ai/metrics/silhoute_score_block.py
 # --------------------------------------------------------------------------------
-=======
-#!/usr/bin/env python3
-import os
-import sys
-from pathlib import Path
-import pytest
-import numpy as np
 
-# Add source code to the top of Python path
-project_root = str(Path(__file__).resolve().parents[3])
-if project_root not in sys.path:
-    sys.path.insert(0, os.path.join(project_root, "src"))
-
-from mngs.ai.metrics.silhoute_score_block import *
-
-class TestMainFunctionality:
-    def setup_method(self):
-        # Setup test fixtures
-        pass
-
-    def teardown_method(self):
-        # Clean up after tests
-        pass
-
-    def test_basic_functionality(self):
-        # Basic test case
-        raise NotImplementedError("Test not yet implemented")
-
-    def test_edge_cases(self):
-        # Edge case testing
-        raise NotImplementedError("Test not yet implemented")
-
-    def test_error_handling(self):
-        # Error handling testing
-        raise NotImplementedError("Test not yet implemented")
-
-if __name__ == "__main__":
-    pytest.main([os.path.abspath(__file__)])
->>>>>>> 934a8dfc
+# EOF