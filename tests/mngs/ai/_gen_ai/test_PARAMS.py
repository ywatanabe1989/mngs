--- conflicted
+++ resolved
@@ -1,4 +1,14 @@
-<<<<<<< HEAD
+#!/usr/bin/env python3
+# -*- coding: utf-8 -*-
+# Timestamp: "2025-05-03 11:59:27 (ywatanabe)"
+# File: /home/ywatanabe/proj/mngs_repo/tests/mngs/ai/_gen_ai/test_PARAMS.py
+# ----------------------------------------
+import os
+__FILE__ = (
+    "./tests/mngs/ai/_gen_ai/test_PARAMS.py"
+)
+__DIR__ = os.path.dirname(__FILE__)
+# ----------------------------------------
 # --------------------------------------------------------------------------------
 
 if __name__ == "__main__":
@@ -10,9 +20,6 @@
 
 # --------------------------------------------------------------------------------
 # Start of Source Code from: /home/ywatanabe/proj/_mngs_repo/src/mngs/ai/_gen_ai/PARAMS.py
-=======
-# Source code from: /home/ywatanabe/proj/_mngs_repo/src/mngs/ai/_gen_ai/PARAMS.py
->>>>>>> 934a8dfc
 # --------------------------------------------------------------------------------
 # #!/usr/bin/env python3
 # # -*- coding: utf-8 -*-
@@ -25,11 +32,11 @@
 # )
 # __DIR__ = os.path.dirname(__FILE__)
 # # ----------------------------------------
-# 
+#
 # THIS_FILE = "/home/ywatanabe/proj/mngs_repo/src/mngs/ai/_gen_ai/PARAMS.py"
-# 
+#
 # import pandas as pd
-# 
+#
 # # https://api-docs.deepseek.com/quick_start/pricing
 # DEEPSEEK_MODELS = [
 #     {
@@ -54,7 +61,7 @@
 #         "provider": "DeepSeek",
 #     },
 # ]
-# 
+#
 # # https://openai.com/api/pricing/
 # OPENAI_MODELS = [
 #     # o3
@@ -98,34 +105,9 @@
 #         "name": "o4-mini",
 #         "input_cost": 1.10,
 #         "output_cost": 4.40,
-<<<<<<< HEAD
-#         "api_key_env": "OPENAI_API_KEY",
-#         "provider": "OpenAI",
-#     },
-#     {
-#         "name": "o4-mini-low",
-#         "input_cost": 1.10,
-#         "output_cost": 4.40,
-#         "api_key_env": "OPENAI_API_KEY",
-#         "provider": "OpenAI",
-#     },
-#     {
-#         "name": "o4-mini-medium",
-#         "input_cost": 1.10,
-#         "output_cost": 4.40,
-#         "api_key_env": "OPENAI_API_KEY",
-#         "provider": "OpenAI",
-#     },
-#     {
-#         "name": "o4-mini-high",
-#         "input_cost": 1.10,
-#         "output_cost": 4.40,
-=======
->>>>>>> 934a8dfc
-#         "api_key_env": "OPENAI_API_KEY",
-#         "provider": "OpenAI",
-#     },
-#     # o1
+#         "api_key_env": "OPENAI_API_KEY",
+#         "provider": "OpenAI",
+#     },
 #     {
 #         "name": "o4-mini-low",
 #         "input_cost": 1.10,
@@ -191,7 +173,6 @@
 #         "name": "gpt-4.1-mini",
 #         "input_cost": 0.40,
 #         "output_cost": 1.60,
-<<<<<<< HEAD
 #         "api_key_env": "OPENAI_API_KEY",
 #         "provider": "OpenAI",
 #     },
@@ -199,16 +180,6 @@
 #         "name": "gpt-4.1-nano",
 #         "input_cost": 0.10,
 #         "output_cost": 0.40,
-=======
->>>>>>> 934a8dfc
-#         "api_key_env": "OPENAI_API_KEY",
-#         "provider": "OpenAI",
-#     },
-#     # GPT-4
-#     {
-#         "name": "gpt-4.1-nano",
-#         "input_cost": 0.10,
-#         "output_cost": 0.40,
 #         "api_key_env": "OPENAI_API_KEY",
 #         "provider": "OpenAI",
 #     },
@@ -249,7 +220,7 @@
 #         "provider": "OpenAI",
 #     },
 # ]
-# 
+#
 # # https://docs.anthropic.com/en/docs/about-claude/models/all-models
 # # https://docs.anthropic.com/en/docs/build-with-claude/prompt-caching#pricing
 # # https://docs.anthropic.com/en/docs/about-claude/models#model-comparison-table
@@ -297,8 +268,8 @@
 #         "provider": "Anthropic",
 #     },
 # ]
-# 
-# 
+#
+#
 # # https://ai.google.dev/gemini-api/docs/pricing
 # GOOGLE_MODELS = [
 #     {
@@ -386,7 +357,7 @@
 #         "provider": "Google",
 #     },
 # ]
-# 
+#
 # PERPLEXITY_MODELS = [
 #     {
 #         "name": "llama-3.1-sonar-small-128k-online",
@@ -473,7 +444,7 @@
 #         "provider": "Perplexity",
 #     },
 # ]
-# 
+#
 # LLAMA_MODELS = [
 #     {
 #         "name": "llama-3-70b",
@@ -497,7 +468,7 @@
 #         "provider": "Llama",
 #     },
 # ]
-# 
+#
 # # https://console.groq.com/docs/models
 # GROQ_MODELS = [
 #     {
@@ -599,7 +570,7 @@
 #         "provider": "Groq",
 #     },
 # ]
-# 
+#
 # MODELS = pd.DataFrame(
 #     OPENAI_MODELS
 #     + ANTHROPIC_MODELS
@@ -609,53 +580,15 @@
 #     + DEEPSEEK_MODELS
 #     + GROQ_MODELS
 # )
-# 
-# 
+#
+#
 # # curl -L -X GET 'https://api.deepseek.com/models' \
 # # -H 'Accept: application/json' \
 # # -H 'Authorization: Bearer sk-43412ea536ff482e87a38010231ce7c3'
-# 
+#
 # # EOF
-<<<<<<< HEAD
 # --------------------------------------------------------------------------------
 # End of Source Code from: /home/ywatanabe/proj/_mngs_repo/src/mngs/ai/_gen_ai/PARAMS.py
 # --------------------------------------------------------------------------------
-=======
-#!/usr/bin/env python3
-import os
-import sys
-from pathlib import Path
-import pytest
-import numpy as np
 
-# Add source code to the top of Python path
-project_root = str(Path(__file__).resolve().parents[3])
-if project_root not in sys.path:
-    sys.path.insert(0, os.path.join(project_root, "src"))
-
-from mngs.ai._gen_ai.PARAMS import *
-
-class TestMainFunctionality:
-    def setup_method(self):
-        # Setup test fixtures
-        pass
-
-    def teardown_method(self):
-        # Clean up after tests
-        pass
-
-    def test_basic_functionality(self):
-        # Basic test case
-        raise NotImplementedError("Test not yet implemented")
-
-    def test_edge_cases(self):
-        # Edge case testing
-        raise NotImplementedError("Test not yet implemented")
-
-    def test_error_handling(self):
-        # Error handling testing
-        raise NotImplementedError("Test not yet implemented")
-
-if __name__ == "__main__":
-    pytest.main([os.path.abspath(__file__)])
->>>>>>> 934a8dfc
+# EOF