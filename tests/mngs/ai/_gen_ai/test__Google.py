<<<<<<< HEAD
# --------------------------------------------------------------------------------

if __name__ == "__main__":
    import os

    import pytest

    pytest.main([os.path.abspath(__file__)])

# --------------------------------------------------------------------------------
# Start of Source Code from: /home/ywatanabe/proj/_mngs_repo/src/mngs/ai/_gen_ai/_Google.py
=======
# Source code from: /home/ywatanabe/proj/_mngs_repo/src/mngs/ai/_gen_ai/_Google.py
>>>>>>> 934a8dfc
# --------------------------------------------------------------------------------
# #!/usr/bin/env python3
# # -*- coding: utf-8 -*-
# # Timestamp: "2025-02-06 13:47:23 (ywatanabe)"
# # File: _Google.py
# 
# THIS_FILE = "/home/ywatanabe/proj/mngs_repo/src/mngs/ai/_gen_ai/_Google.py"
# 
# 
# 
# 
# 
# 
# 
# 
# 
# 
# 
# 
# 
# 
# 
# 
# 
# 
# 
# 
# 
# 
# 
# 
# 
# 
# 
# """
# Functionality:
#     - Implements Google's Generative AI (Gemini) interface
#     - Handles both streaming and static text generation
# Input:
#     - User prompts and chat history
#     - Model configurations and API credentials
# Output:
#     - Generated text responses from Gemini models
#     - Token usage statistics
# Prerequisites:
#     - Google API key (GOOGLE_API_KEY environment variable)
#     - google.generativeai package
# """
# 
# """Imports"""
# import os
# import sys
# from pprint import pprint
# from typing import Any, Dict, Generator, List, Optional
# 
# import matplotlib.pyplot as plt
# import mngs
# 
# from google import genai
# 
# from ._BaseGenAI import BaseGenAI
# 
# """Functions & Classes"""
# 
# 
# class Google(BaseGenAI):
#     def __init__(
#         self,
#         system_setting: str = "",
#         api_key: Optional[str] = os.getenv("GOOGLE_API_KEY"),
#         model: str = "gemini-1.5-pro-latest",
#         stream: bool = False,
#         seed: Optional[int] = None,
#         n_keep: int = 1,
#         temperature: float = 1.0,
#         chat_history: Optional[List[Dict[str, str]]] = None,
#         max_tokens: int = 32_768,
#     ) -> None:
# 
#         api_key = api_key or os.getenv("GOOGLE_API_KEY")
# 
#         if not api_key:
#             raise ValueError("GOOGLE_API_KEY environment variable not set")
# 
#         super().__init__(
#             system_setting=system_setting,
#             model=model,
#             api_key=api_key,
#             stream=stream,
#             seed=seed,
#             n_keep=n_keep,
#             temperature=temperature,
#             provider="Google",
#             chat_history=chat_history,
#             max_tokens=max_tokens,
#         )
# 
#     def _init_client(self) -> Any:
#         return genai.Client(api_key=self.api_key)
# 
#     def _api_call_static(self) -> str:
#         response = self.client.models.generate_content(
#             model=self.model, contents=self.history
#         )
# 
#         try:
#             self.input_tokens += response.usage_metadata.prompt_token_count
#             self.output_tokens += (
#                 response.usage_metadata.candidates_token_count
#             )
#         except:
#             pass
# 
#         return response.text
# 
#     def _api_call_stream(self) -> Generator[str, None, None]:
#         # print("========================================")
#         # pprint(self.history)
#         # print("========================================")
# 
#         # return self.client.models.generate_content_stream(
#         #     model=self.model, contents=self.history
#         # )
# 
#         for chunk in self.client.models.generate_content_stream(
#             model=self.model, contents=self.history
#         ):
#             if chunk:
#                 try:
#                     self.input_tokens += (
#                         chunk.usage_metadata.prompt_token_count
#                     )
#                     self.output_tokens += (
#                         chunk.usage_metadata.candidates_token_count
#                     )
#                 except:
#                     pass
# 
#                 yield chunk.text
# 
#     def _api_format_history(
#         self, history: List[Dict[str, str]]
#     ) -> List[Dict[str, str]]:
#         """Formats the chat history for the Google Generative AI API."""
#         formatted_history = []
#         for item in history:
#             if isinstance(item.get("parts"), list):
#                 # Rename role from assistant to model
#                 if item.get("role") == "assistant":
#                     item["role"] = "model"
#                 formatted_history.append(item)
#             else:
#                 formatted_history.append(
#                     {
#                         "role": item["role"],
#                         "parts": [{"text": item["content"]}],
#                     }
#                 )
#         # print(formatted_history)
#         return formatted_history
# 
# 
# def main() -> None:
#     ai = mngs.ai.GenAI(
#         # "gemini-2.0-flash-exp",
#         # "gemini-2.0-flash",
#         # "gemini-2.0-flash-lite-preview-02-05",
#         # "gemini-2.0-pro-exp-02-05",
#         "gemini-2.0-flash-thinking-exp-01-21",
#         stream=True,
#         n_keep=10,
#     )
#     print(ai("hi"))
#     print(ai("My name is Yusuke"))
#     print(ai("do you remember my name?"))
# 
# 
# if __name__ == "__main__":
#     CONFIG, sys.stdout, sys.stderr, plt, CC = mngs.gen.start(
#         sys, plt, verbose=False
#     )
#     main()
#     mngs.gen.close(CONFIG, verbose=False, notify=False)
# 
# 
# """
# python src/mngs/ai/_gen_ai/_Google.py
# python -m src.mngs.ai._gen_ai._Google
# """
# 
# 
# 
# 
# 
# 
# 
# 
# 
# 
# 
# 
# 
# 
# 
# 
# # EOF
<<<<<<< HEAD
# --------------------------------------------------------------------------------
# End of Source Code from: /home/ywatanabe/proj/_mngs_repo/src/mngs/ai/_gen_ai/_Google.py
# --------------------------------------------------------------------------------
=======
#!/usr/bin/env python3
import os
import sys
from pathlib import Path
import pytest
import numpy as np

# Add source code to the top of Python path
project_root = str(Path(__file__).resolve().parents[3])
if project_root not in sys.path:
    sys.path.insert(0, os.path.join(project_root, "src"))

from mngs.ai._gen_ai._Google import *

class TestMainFunctionality:
    def setup_method(self):
        # Setup test fixtures
        pass

    def teardown_method(self):
        # Clean up after tests
        pass

    def test_basic_functionality(self):
        # Basic test case
        raise NotImplementedError("Test not yet implemented")

    def test_edge_cases(self):
        # Edge case testing
        raise NotImplementedError("Test not yet implemented")

    def test_error_handling(self):
        # Error handling testing
        raise NotImplementedError("Test not yet implemented")

if __name__ == "__main__":
    pytest.main([os.path.abspath(__file__)])
>>>>>>> 934a8dfc
<|MERGE_RESOLUTION|>--- conflicted
+++ resolved
@@ -1,4 +1,14 @@
-<<<<<<< HEAD
+#!/usr/bin/env python3
+# -*- coding: utf-8 -*-
+# Timestamp: "2025-05-03 11:59:51 (ywatanabe)"
+# File: /home/ywatanabe/proj/mngs_repo/tests/mngs/ai/_gen_ai/test__Google.py
+# ----------------------------------------
+import os
+__FILE__ = (
+    "./tests/mngs/ai/_gen_ai/test__Google.py"
+)
+__DIR__ = os.path.dirname(__FILE__)
+# ----------------------------------------
 # --------------------------------------------------------------------------------
 
 if __name__ == "__main__":
@@ -10,43 +20,40 @@
 
 # --------------------------------------------------------------------------------
 # Start of Source Code from: /home/ywatanabe/proj/_mngs_repo/src/mngs/ai/_gen_ai/_Google.py
-=======
-# Source code from: /home/ywatanabe/proj/_mngs_repo/src/mngs/ai/_gen_ai/_Google.py
->>>>>>> 934a8dfc
 # --------------------------------------------------------------------------------
 # #!/usr/bin/env python3
 # # -*- coding: utf-8 -*-
 # # Timestamp: "2025-02-06 13:47:23 (ywatanabe)"
 # # File: _Google.py
-# 
+#
 # THIS_FILE = "/home/ywatanabe/proj/mngs_repo/src/mngs/ai/_gen_ai/_Google.py"
-# 
-# 
-# 
-# 
-# 
-# 
-# 
-# 
-# 
-# 
-# 
-# 
-# 
-# 
-# 
-# 
-# 
-# 
-# 
-# 
-# 
-# 
-# 
-# 
-# 
-# 
-# 
+#
+#
+#
+#
+#
+#
+#
+#
+#
+#
+#
+#
+#
+#
+#
+#
+#
+#
+#
+#
+#
+#
+#
+#
+#
+#
+#
 # """
 # Functionality:
 #     - Implements Google's Generative AI (Gemini) interface
@@ -61,23 +68,23 @@
 #     - Google API key (GOOGLE_API_KEY environment variable)
 #     - google.generativeai package
 # """
-# 
+#
 # """Imports"""
 # import os
 # import sys
 # from pprint import pprint
 # from typing import Any, Dict, Generator, List, Optional
-# 
+#
 # import matplotlib.pyplot as plt
 # import mngs
-# 
+#
 # from google import genai
-# 
+#
 # from ._BaseGenAI import BaseGenAI
-# 
+#
 # """Functions & Classes"""
-# 
-# 
+#
+#
 # class Google(BaseGenAI):
 #     def __init__(
 #         self,
@@ -91,12 +98,12 @@
 #         chat_history: Optional[List[Dict[str, str]]] = None,
 #         max_tokens: int = 32_768,
 #     ) -> None:
-# 
+#
 #         api_key = api_key or os.getenv("GOOGLE_API_KEY")
-# 
+#
 #         if not api_key:
 #             raise ValueError("GOOGLE_API_KEY environment variable not set")
-# 
+#
 #         super().__init__(
 #             system_setting=system_setting,
 #             model=model,
@@ -109,15 +116,15 @@
 #             chat_history=chat_history,
 #             max_tokens=max_tokens,
 #         )
-# 
+#
 #     def _init_client(self) -> Any:
 #         return genai.Client(api_key=self.api_key)
-# 
+#
 #     def _api_call_static(self) -> str:
 #         response = self.client.models.generate_content(
 #             model=self.model, contents=self.history
 #         )
-# 
+#
 #         try:
 #             self.input_tokens += response.usage_metadata.prompt_token_count
 #             self.output_tokens += (
@@ -125,18 +132,18 @@
 #             )
 #         except:
 #             pass
-# 
+#
 #         return response.text
-# 
+#
 #     def _api_call_stream(self) -> Generator[str, None, None]:
 #         # print("========================================")
 #         # pprint(self.history)
 #         # print("========================================")
-# 
+#
 #         # return self.client.models.generate_content_stream(
 #         #     model=self.model, contents=self.history
 #         # )
-# 
+#
 #         for chunk in self.client.models.generate_content_stream(
 #             model=self.model, contents=self.history
 #         ):
@@ -150,9 +157,9 @@
 #                     )
 #                 except:
 #                     pass
-# 
+#
 #                 yield chunk.text
-# 
+#
 #     def _api_format_history(
 #         self, history: List[Dict[str, str]]
 #     ) -> List[Dict[str, str]]:
@@ -173,8 +180,8 @@
 #                 )
 #         # print(formatted_history)
 #         return formatted_history
-# 
-# 
+#
+#
 # def main() -> None:
 #     ai = mngs.ai.GenAI(
 #         # "gemini-2.0-flash-exp",
@@ -188,77 +195,39 @@
 #     print(ai("hi"))
 #     print(ai("My name is Yusuke"))
 #     print(ai("do you remember my name?"))
-# 
-# 
+#
+#
 # if __name__ == "__main__":
 #     CONFIG, sys.stdout, sys.stderr, plt, CC = mngs.gen.start(
 #         sys, plt, verbose=False
 #     )
 #     main()
 #     mngs.gen.close(CONFIG, verbose=False, notify=False)
-# 
-# 
+#
+#
 # """
 # python src/mngs/ai/_gen_ai/_Google.py
 # python -m src.mngs.ai._gen_ai._Google
 # """
-# 
-# 
-# 
-# 
-# 
-# 
-# 
-# 
-# 
-# 
-# 
-# 
-# 
-# 
-# 
-# 
+#
+#
+#
+#
+#
+#
+#
+#
+#
+#
+#
+#
+#
+#
+#
+#
 # # EOF
-<<<<<<< HEAD
 # --------------------------------------------------------------------------------
 # End of Source Code from: /home/ywatanabe/proj/_mngs_repo/src/mngs/ai/_gen_ai/_Google.py
 # --------------------------------------------------------------------------------
-=======
-#!/usr/bin/env python3
-import os
-import sys
-from pathlib import Path
-import pytest
-import numpy as np
-
-# Add source code to the top of Python path
-project_root = str(Path(__file__).resolve().parents[3])
-if project_root not in sys.path:
-    sys.path.insert(0, os.path.join(project_root, "src"))
-
-from mngs.ai._gen_ai._Google import *
-
-class TestMainFunctionality:
-    def setup_method(self):
-        # Setup test fixtures
-        pass
-
-    def teardown_method(self):
-        # Clean up after tests
-        pass
-
-    def test_basic_functionality(self):
-        # Basic test case
-        raise NotImplementedError("Test not yet implemented")
-
-    def test_edge_cases(self):
-        # Edge case testing
-        raise NotImplementedError("Test not yet implemented")
-
-    def test_error_handling(self):
-        # Error handling testing
-        raise NotImplementedError("Test not yet implemented")
-
-if __name__ == "__main__":
-    pytest.main([os.path.abspath(__file__)])
->>>>>>> 934a8dfc
+
+# EOF