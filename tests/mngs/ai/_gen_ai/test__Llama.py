<<<<<<< HEAD
# Add your tests here

if __name__ == "__main__":
    import os

    import pytest

    pytest.main([os.path.abspath(__file__)])

# --------------------------------------------------------------------------------
# Start of Source Code from: /home/ywatanabe/proj/_mngs_repo/src/mngs/ai/_gen_ai/_Llama.py
=======
# Source code from: /home/ywatanabe/proj/_mngs_repo/src/mngs/ai/_gen_ai/_Llama.py
>>>>>>> 934a8dfc
# --------------------------------------------------------------------------------
# #!/usr/bin/env python3
# # -*- coding: utf-8 -*-
# # Time-stamp: "2024-11-05 21:11:08 (ywatanabe)"
# # File: ./mngs_repo/src/mngs/ai/_gen_ai/_Llama.py
# 
# """Imports"""
# import os
# import sys
# from typing import List, Optional
# 
# import matplotlib.pyplot as plt
# import mngs
# 
# try:
#     from llama import Dialog
#     from llama import Llama as _Llama
# except:
#     pass
# 
# from ._BaseGenAI import BaseGenAI
# 
# """Functions & Classes"""
# def print_envs():
#     settings = {
#         "MASTER_ADDR": os.getenv("MASTER_ADDR", "localhost"),
#         "MASTER_PORT": os.getenv("MASTER_PORT", "12355"),
#         "WORLD_SIZE": os.getenv("WORLD_SIZE", "1"),
#         "RANK": os.getenv("RANK", "0"),
#     }
# 
#     print("Environment Variable Settings:")
#     for key, value in settings.items():
#         print(f"{key}: {value}")
#     print()
# 
# 
# class Llama(BaseGenAI):
#     def __init__(
#         self,
#         ckpt_dir: str = "",
#         tokenizer_path: str = "",
#         system_setting: str = "",
#         model: str = "Meta-Llama-3-8B",
#         max_seq_len: int = 32_768,
#         max_batch_size: int = 4,
#         max_gen_len: Optional[int] = None,
#         stream: bool = False,
#         seed: Optional[int] = None,
#         n_keep: int = 1,
#         temperature: float = 1.0,
#         provider="Llama",
#         chat_history=None,
#         **kwargs,
#     ):
# 
#         # Configure environment variables
#         os.environ["MASTER_ADDR"] = os.getenv("MASTER_ADDR", "localhost")
#         os.environ["MASTER_PORT"] = os.getenv("MASTER_PORT", "12355")
#         os.environ["WORLD_SIZE"] = os.getenv("WORLD_SIZE", "1")
#         os.environ["RANK"] = os.getenv("RANK", "0")
#         print_envs()
# 
#         self.ckpt_dir = (
#             ckpt_dir if ckpt_dir else f"Meta-{model}/"
#         )
#         self.tokenizer_path = (
#             tokenizer_path
#             if tokenizer_path
#             else f"./Meta-{model}/tokenizer.model"
#         )
#         self.max_seq_len = max_seq_len
#         self.max_batch_size = max_batch_size
#         self.max_gen_len = max_gen_len
# 
#         super().__init__(
#             system_setting=system_setting,
#             model=model,
#             api_key="",
#             stream=stream,
#             seed=seed,
#             n_keep=n_keep,
#             temperature=temperature,
#             chat_history=chat_history,
#         )
# 
#     def __str__(self):
#         return "Llama"
# 
#     def _init_client(self):
#         generator = _Llama.build(
#             ckpt_dir=self.ckpt_dir,
#             tokenizer_path=self.tokenizer_path,
#             max_seq_len=self.max_seq_len,
#             max_batch_size=self.max_batch_size,
#         )
#         return generator
# 
#     def _api_call_static(self):
#         dialogs: List[Dialog] = [self.history]
#         results = self.client.chat_completion(
#             dialogs,
#             max_gen_len=self.max_gen_len,
#             temperature=self.temperature,
#             top_p=0.9,
#         )
#         out_text = results[0]["generation"]["content"]
#         return out_text
# 
#     def _api_call_stream(self):
#         # Llama3 doesn't have built-in streaming, so we'll simulate it
#         full_response = self._api_call_static()
#         for char in full_response:
#             yield char
# 
#     # def _get_available_models(self):
#     #     # Llama3 doesn't have a list of available models, so we'll return a placeholder
#     #     return ["llama3"]
# 
#     def verify_model(self):
#         # Llama3 doesn't require model verification, so we'll skip it
#         pass
# 
# 
# def main():
#     m = Llama(
#         ckpt_dir="/path/to/checkpoint",
#         tokenizer_path="/path/to/tokenizer",
#         system_setting="You are a helpful assistant.",
#         max_seq_len=512,
#         max_batch_size=4,
#         stream=True,
#         temperature=0.7,
#     )
#     m("Hi")
#     pass
# 
# 
# if __name__ == "__main__":
#     # Main
#     CONFIG, sys.stdout, sys.stderr, plt, CC = mngs.gen.start(
#         sys, plt, verbose=False
#     )
#     main()
#     mngs.gen.close(CONFIG, verbose=False, notify=False)
# 
# # EOF

<<<<<<< HEAD
# --------------------------------------------------------------------------------
# End of Source Code from: /home/ywatanabe/proj/_mngs_repo/src/mngs/ai/_gen_ai/_Llama.py
# --------------------------------------------------------------------------------
=======
#!/usr/bin/env python3
import os
import sys
from pathlib import Path
import pytest
import numpy as np

# Add source code to the top of Python path
project_root = str(Path(__file__).resolve().parents[3])
if project_root not in sys.path:
    sys.path.insert(0, os.path.join(project_root, "src"))

from mngs.ai._gen_ai._Llama import *

class TestMainFunctionality:
    def setup_method(self):
        # Setup test fixtures
        pass

    def teardown_method(self):
        # Clean up after tests
        pass

    def test_basic_functionality(self):
        # Basic test case
        raise NotImplementedError("Test not yet implemented")

    def test_edge_cases(self):
        # Edge case testing
        raise NotImplementedError("Test not yet implemented")

    def test_error_handling(self):
        # Error handling testing
        raise NotImplementedError("Test not yet implemented")

if __name__ == "__main__":
    pytest.main([os.path.abspath(__file__)])
>>>>>>> 934a8dfc
<|MERGE_RESOLUTION|>--- conflicted
+++ resolved
@@ -1,4 +1,14 @@
-<<<<<<< HEAD
+#!/usr/bin/env python3
+# -*- coding: utf-8 -*-
+# Timestamp: "2025-05-03 12:00:00 (ywatanabe)"
+# File: /home/ywatanabe/proj/mngs_repo/tests/mngs/ai/_gen_ai/test__Llama.py
+# ----------------------------------------
+import os
+__FILE__ = (
+    "./tests/mngs/ai/_gen_ai/test__Llama.py"
+)
+__DIR__ = os.path.dirname(__FILE__)
+# ----------------------------------------
 # Add your tests here
 
 if __name__ == "__main__":
@@ -10,31 +20,28 @@
 
 # --------------------------------------------------------------------------------
 # Start of Source Code from: /home/ywatanabe/proj/_mngs_repo/src/mngs/ai/_gen_ai/_Llama.py
-=======
-# Source code from: /home/ywatanabe/proj/_mngs_repo/src/mngs/ai/_gen_ai/_Llama.py
->>>>>>> 934a8dfc
 # --------------------------------------------------------------------------------
 # #!/usr/bin/env python3
 # # -*- coding: utf-8 -*-
 # # Time-stamp: "2024-11-05 21:11:08 (ywatanabe)"
 # # File: ./mngs_repo/src/mngs/ai/_gen_ai/_Llama.py
-# 
+#
 # """Imports"""
 # import os
 # import sys
 # from typing import List, Optional
-# 
+#
 # import matplotlib.pyplot as plt
 # import mngs
-# 
+#
 # try:
 #     from llama import Dialog
 #     from llama import Llama as _Llama
 # except:
 #     pass
-# 
+#
 # from ._BaseGenAI import BaseGenAI
-# 
+#
 # """Functions & Classes"""
 # def print_envs():
 #     settings = {
@@ -43,13 +50,13 @@
 #         "WORLD_SIZE": os.getenv("WORLD_SIZE", "1"),
 #         "RANK": os.getenv("RANK", "0"),
 #     }
-# 
+#
 #     print("Environment Variable Settings:")
 #     for key, value in settings.items():
 #         print(f"{key}: {value}")
 #     print()
-# 
-# 
+#
+#
 # class Llama(BaseGenAI):
 #     def __init__(
 #         self,
@@ -68,14 +75,14 @@
 #         chat_history=None,
 #         **kwargs,
 #     ):
-# 
+#
 #         # Configure environment variables
 #         os.environ["MASTER_ADDR"] = os.getenv("MASTER_ADDR", "localhost")
 #         os.environ["MASTER_PORT"] = os.getenv("MASTER_PORT", "12355")
 #         os.environ["WORLD_SIZE"] = os.getenv("WORLD_SIZE", "1")
 #         os.environ["RANK"] = os.getenv("RANK", "0")
 #         print_envs()
-# 
+#
 #         self.ckpt_dir = (
 #             ckpt_dir if ckpt_dir else f"Meta-{model}/"
 #         )
@@ -87,7 +94,7 @@
 #         self.max_seq_len = max_seq_len
 #         self.max_batch_size = max_batch_size
 #         self.max_gen_len = max_gen_len
-# 
+#
 #         super().__init__(
 #             system_setting=system_setting,
 #             model=model,
@@ -98,10 +105,10 @@
 #             temperature=temperature,
 #             chat_history=chat_history,
 #         )
-# 
+#
 #     def __str__(self):
 #         return "Llama"
-# 
+#
 #     def _init_client(self):
 #         generator = _Llama.build(
 #             ckpt_dir=self.ckpt_dir,
@@ -110,7 +117,7 @@
 #             max_batch_size=self.max_batch_size,
 #         )
 #         return generator
-# 
+#
 #     def _api_call_static(self):
 #         dialogs: List[Dialog] = [self.history]
 #         results = self.client.chat_completion(
@@ -121,22 +128,22 @@
 #         )
 #         out_text = results[0]["generation"]["content"]
 #         return out_text
-# 
+#
 #     def _api_call_stream(self):
 #         # Llama3 doesn't have built-in streaming, so we'll simulate it
 #         full_response = self._api_call_static()
 #         for char in full_response:
 #             yield char
-# 
+#
 #     # def _get_available_models(self):
 #     #     # Llama3 doesn't have a list of available models, so we'll return a placeholder
 #     #     return ["llama3"]
-# 
+#
 #     def verify_model(self):
 #         # Llama3 doesn't require model verification, so we'll skip it
 #         pass
-# 
-# 
+#
+#
 # def main():
 #     m = Llama(
 #         ckpt_dir="/path/to/checkpoint",
@@ -149,8 +156,8 @@
 #     )
 #     m("Hi")
 #     pass
-# 
-# 
+#
+#
 # if __name__ == "__main__":
 #     # Main
 #     CONFIG, sys.stdout, sys.stderr, plt, CC = mngs.gen.start(
@@ -158,49 +165,11 @@
 #     )
 #     main()
 #     mngs.gen.close(CONFIG, verbose=False, notify=False)
-# 
+#
 # # EOF
 
-<<<<<<< HEAD
 # --------------------------------------------------------------------------------
 # End of Source Code from: /home/ywatanabe/proj/_mngs_repo/src/mngs/ai/_gen_ai/_Llama.py
 # --------------------------------------------------------------------------------
-=======
-#!/usr/bin/env python3
-import os
-import sys
-from pathlib import Path
-import pytest
-import numpy as np
 
-# Add source code to the top of Python path
-project_root = str(Path(__file__).resolve().parents[3])
-if project_root not in sys.path:
-    sys.path.insert(0, os.path.join(project_root, "src"))
-
-from mngs.ai._gen_ai._Llama import *
-
-class TestMainFunctionality:
-    def setup_method(self):
-        # Setup test fixtures
-        pass
-
-    def teardown_method(self):
-        # Clean up after tests
-        pass
-
-    def test_basic_functionality(self):
-        # Basic test case
-        raise NotImplementedError("Test not yet implemented")
-
-    def test_edge_cases(self):
-        # Edge case testing
-        raise NotImplementedError("Test not yet implemented")
-
-    def test_error_handling(self):
-        # Error handling testing
-        raise NotImplementedError("Test not yet implemented")
-
-if __name__ == "__main__":
-    pytest.main([os.path.abspath(__file__)])
->>>>>>> 934a8dfc
+# EOF