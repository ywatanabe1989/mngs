<<<<<<< HEAD
# Add your tests here

if __name__ == "__main__":
    import os

    import pytest

    pytest.main([os.path.abspath(__file__)])

# --------------------------------------------------------------------------------
# Start of Source Code from: /home/ywatanabe/proj/_mngs_repo/src/mngs/ai/_gen_ai/_Groq.py
=======
# Source code from: /home/ywatanabe/proj/_mngs_repo/src/mngs/ai/_gen_ai/_Groq.py
>>>>>>> 934a8dfc
# --------------------------------------------------------------------------------
# #!/usr/bin/env python3
# # -*- coding: utf-8 -*-
# # Time-stamp: "2024-11-28 02:47:54 (ywatanabe)"
# # File: ./mngs_repo/src/mngs/ai/_gen_ai/_Groq.py
# 
# THIS_FILE = "/home/ywatanabe/proj/mngs_repo/src/mngs/ai/_gen_ai/_Groq.py"
# 
# """
# Functionality:
#     - Implements GLOQ AI interface
#     - Handles both streaming and static text generation
# Input:
#     - User prompts and chat history
#     - Model configurations and API credentials
# Output:
#     - Generated text responses
#     - Token usage statistics
# Prerequisites:
#     - GLOQ API key (GLOQ_API_KEY environment variable)
#     - gloq package
# """
# 
# """Imports"""
# import os
# import sys
# from typing import Any, Dict, Generator, List, Optional, Union
# 
# from groq import Groq as _Groq
# import matplotlib.pyplot as plt
# 
# from ._BaseGenAI import BaseGenAI
# 
# """Functions & Classes"""
# 
# 
# class Groq(BaseGenAI):
#     def __init__(
#         self,
#         system_setting: str = "",
#         api_key: Optional[str] = os.getenv("GROQ_API_KEY"),
#         model: str = "llama3-8b-8192",
#         stream: bool = False,
#         seed: Optional[int] = None,
#         n_keep: int = 1,
#         temperature: float = 0.5,
#         chat_history: Optional[List[Dict[str, str]]] = None,
#         max_tokens: int = 8000,
#     ) -> None:
#         max_tokens = min(max_tokens, 8000)
#         if not api_key:
#             raise ValueError("GROQ_API_KEY environment variable not set")
# 
#         super().__init__(
#             system_setting=system_setting,
#             model=model,
#             api_key=api_key,
#             stream=stream,
#             n_keep=n_keep,
#             temperature=temperature,
#             provider="Groq",
#             chat_history=chat_history,
#             max_tokens=max_tokens,
#         )
# 
#     def _init_client(self) -> Any:
#         return _Groq(api_key=self.api_key)
# 
#     def _api_call_static(self) -> str:
#         output = self.client.chat.completions.create(
#             model=self.model,
#             messages=self.history,
#             temperature=self.temperature,
#             max_tokens=self.max_tokens,
#             stream=False,
#         )
#         out_text = output.choices[0].message.content
# 
#         self.input_tokens += output.usage.prompt_tokens
#         self.output_tokens += output.usage.completion_tokens
# 
#         return out_text
# 
#     def _api_call_stream(self) -> Generator[str, None, None]:
#         stream = self.client.chat.completions.create(
#             model=self.model,
#             messages=self.history,
#             temperature=self.temperature,
#             max_tokens=self.max_tokens,
#             stream=True,
#         )
# 
#         for chunk in stream:
#             if chunk.choices[0].delta.content:
#                 yield chunk.choices[0].delta.content
# 
# 
# # EOF

<<<<<<< HEAD
# --------------------------------------------------------------------------------
# End of Source Code from: /home/ywatanabe/proj/_mngs_repo/src/mngs/ai/_gen_ai/_Groq.py
# --------------------------------------------------------------------------------
=======
#!/usr/bin/env python3
import os
import sys
from pathlib import Path
import pytest
import numpy as np

# Add source code to the top of Python path
project_root = str(Path(__file__).resolve().parents[3])
if project_root not in sys.path:
    sys.path.insert(0, os.path.join(project_root, "src"))

from mngs.ai._gen_ai._Groq import *

class TestMainFunctionality:
    def setup_method(self):
        # Setup test fixtures
        pass

    def teardown_method(self):
        # Clean up after tests
        pass

    def test_basic_functionality(self):
        # Basic test case
        raise NotImplementedError("Test not yet implemented")

    def test_edge_cases(self):
        # Edge case testing
        raise NotImplementedError("Test not yet implemented")

    def test_error_handling(self):
        # Error handling testing
        raise NotImplementedError("Test not yet implemented")

if __name__ == "__main__":
    pytest.main([os.path.abspath(__file__)])
>>>>>>> 934a8dfc
<|MERGE_RESOLUTION|>--- conflicted
+++ resolved
@@ -1,4 +1,14 @@
-<<<<<<< HEAD
+#!/usr/bin/env python3
+# -*- coding: utf-8 -*-
+# Timestamp: "2025-05-03 11:59:55 (ywatanabe)"
+# File: /home/ywatanabe/proj/mngs_repo/tests/mngs/ai/_gen_ai/test__Groq.py
+# ----------------------------------------
+import os
+__FILE__ = (
+    "./tests/mngs/ai/_gen_ai/test__Groq.py"
+)
+__DIR__ = os.path.dirname(__FILE__)
+# ----------------------------------------
 # Add your tests here
 
 if __name__ == "__main__":
@@ -10,17 +20,14 @@
 
 # --------------------------------------------------------------------------------
 # Start of Source Code from: /home/ywatanabe/proj/_mngs_repo/src/mngs/ai/_gen_ai/_Groq.py
-=======
-# Source code from: /home/ywatanabe/proj/_mngs_repo/src/mngs/ai/_gen_ai/_Groq.py
->>>>>>> 934a8dfc
 # --------------------------------------------------------------------------------
 # #!/usr/bin/env python3
 # # -*- coding: utf-8 -*-
 # # Time-stamp: "2024-11-28 02:47:54 (ywatanabe)"
 # # File: ./mngs_repo/src/mngs/ai/_gen_ai/_Groq.py
-# 
+#
 # THIS_FILE = "/home/ywatanabe/proj/mngs_repo/src/mngs/ai/_gen_ai/_Groq.py"
-# 
+#
 # """
 # Functionality:
 #     - Implements GLOQ AI interface
@@ -35,20 +42,20 @@
 #     - GLOQ API key (GLOQ_API_KEY environment variable)
 #     - gloq package
 # """
-# 
+#
 # """Imports"""
 # import os
 # import sys
 # from typing import Any, Dict, Generator, List, Optional, Union
-# 
+#
 # from groq import Groq as _Groq
 # import matplotlib.pyplot as plt
-# 
+#
 # from ._BaseGenAI import BaseGenAI
-# 
+#
 # """Functions & Classes"""
-# 
-# 
+#
+#
 # class Groq(BaseGenAI):
 #     def __init__(
 #         self,
@@ -65,7 +72,7 @@
 #         max_tokens = min(max_tokens, 8000)
 #         if not api_key:
 #             raise ValueError("GROQ_API_KEY environment variable not set")
-# 
+#
 #         super().__init__(
 #             system_setting=system_setting,
 #             model=model,
@@ -77,10 +84,10 @@
 #             chat_history=chat_history,
 #             max_tokens=max_tokens,
 #         )
-# 
+#
 #     def _init_client(self) -> Any:
 #         return _Groq(api_key=self.api_key)
-# 
+#
 #     def _api_call_static(self) -> str:
 #         output = self.client.chat.completions.create(
 #             model=self.model,
@@ -90,12 +97,12 @@
 #             stream=False,
 #         )
 #         out_text = output.choices[0].message.content
-# 
+#
 #         self.input_tokens += output.usage.prompt_tokens
 #         self.output_tokens += output.usage.completion_tokens
-# 
+#
 #         return out_text
-# 
+#
 #     def _api_call_stream(self) -> Generator[str, None, None]:
 #         stream = self.client.chat.completions.create(
 #             model=self.model,
@@ -104,54 +111,16 @@
 #             max_tokens=self.max_tokens,
 #             stream=True,
 #         )
-# 
+#
 #         for chunk in stream:
 #             if chunk.choices[0].delta.content:
 #                 yield chunk.choices[0].delta.content
-# 
-# 
+#
+#
 # # EOF
 
-<<<<<<< HEAD
 # --------------------------------------------------------------------------------
 # End of Source Code from: /home/ywatanabe/proj/_mngs_repo/src/mngs/ai/_gen_ai/_Groq.py
 # --------------------------------------------------------------------------------
-=======
-#!/usr/bin/env python3
-import os
-import sys
-from pathlib import Path
-import pytest
-import numpy as np
 
-# Add source code to the top of Python path
-project_root = str(Path(__file__).resolve().parents[3])
-if project_root not in sys.path:
-    sys.path.insert(0, os.path.join(project_root, "src"))
-
-from mngs.ai._gen_ai._Groq import *
-
-class TestMainFunctionality:
-    def setup_method(self):
-        # Setup test fixtures
-        pass
-
-    def teardown_method(self):
-        # Clean up after tests
-        pass
-
-    def test_basic_functionality(self):
-        # Basic test case
-        raise NotImplementedError("Test not yet implemented")
-
-    def test_edge_cases(self):
-        # Edge case testing
-        raise NotImplementedError("Test not yet implemented")
-
-    def test_error_handling(self):
-        # Error handling testing
-        raise NotImplementedError("Test not yet implemented")
-
-if __name__ == "__main__":
-    pytest.main([os.path.abspath(__file__)])
->>>>>>> 934a8dfc
+# EOF