<<<<<<< HEAD
# Add your tests here

if __name__ == "__main__":
    import os

    import pytest

    pytest.main([os.path.abspath(__file__)])

# --------------------------------------------------------------------------------
# Start of Source Code from: /home/ywatanabe/proj/_mngs_repo/src/mngs/ai/_gen_ai/_Anthropic.py
=======
# Source code from: /home/ywatanabe/proj/_mngs_repo/src/mngs/ai/_gen_ai/_Anthropic.py
>>>>>>> 934a8dfc
# --------------------------------------------------------------------------------
# #!/usr/bin/env python3
# # -*- coding: utf-8 -*-
# # Timestamp: "2025-02-26 09:02:48 (ywatanabe)"
# # File: ./src/mngs/ai/_gen_ai/_Anthropic.py
# 
# THIS_FILE = "/home/ywatanabe/proj/mngs_repo/src/mngs/ai/_gen_ai/_Anthropic.py"
# #!/usr/bin/env python3
# # -*- coding: utf-8 -*-
# # Time-stamp: "2025-02-26 09:02:48 (ywatanabe)"
# # File: ./mngs_repo/src/mngs/ai/_gen_ai/_Anthropic.py
# 
# THIS_FILE = "/home/ywatanabe/proj/mngs_repo/src/mngs/ai/_gen_ai/_Anthropic.py"
# 
# """
# Functionality:
#     - Implements Anthropic AI (Claude) interface
#     - Handles both streaming and static text generation
# Input:
#     - User prompts and chat history
#     - Model configurations and API credentials
# Output:
#     - Generated text responses from Claude models
#     - Token usage statistics
# Prerequisites:
#     - Anthropic API key (ANTHROPIC_API_KEY environment variable)
#     - anthropic package
# """
# 
# """Imports"""
# import os
# import sys
# from typing import Any, Dict, Generator, List, Optional, Union
# 
# import anthropic
# import matplotlib.pyplot as plt
# 
# from ._BaseGenAI import BaseGenAI
# import re
# 
# 
# """Functions & Classes"""
# 
# 
# class Anthropic(BaseGenAI):
#     def __init__(
#         self,
#         system_setting: str = "",
#         api_key: Optional[str] = os.getenv("ANTHROPIC_API_KEY"),
#         model: str = "claude-3-opus-20240229",
#         stream: bool = False,
#         seed: Optional[int] = None,
#         n_keep: int = 1,
#         temperature: float = 1.0,
#         chat_history: Optional[List[Dict[str, str]]] = None,
#         max_tokens: int = 100_000,
#     ) -> None:
# 
#         if model == "claude-3-7-sonnet-2025-0219":
#             max_tokens=128_000
# 
#         api_key = api_key or os.getenv("ANTHROPIC_API_KEY")
# 
#         if not api_key:
#             raise ValueError("ANTHROPIC_API_KEY environment variable not set")
# 
#         super().__init__(
#             system_setting=system_setting,
#             model=model,
#             api_key=api_key,
#             stream=stream,
#             n_keep=n_keep,
#             temperature=temperature,
#             provider="Anthropic",
#             chat_history=chat_history,
#             max_tokens=max_tokens,
#         )
# 
#     def _init_client(self) -> anthropic.Anthropic:
#         return anthropic.Anthropic(api_key=self.api_key)
# 
#     def _api_format_history(self, history):
#         formatted_history = []
#         for msg in history:
#             if isinstance(msg["content"], list):
#                 content = []
#                 for item in msg["content"]:
#                     if item["type"] == "text":
#                         content.append({"type": "text", "text": item["text"]})
#                     elif item["type"] == "_image":
#                         content.append(
#                             {
#                                 "type": "image",
#                                 "source": {
#                                     "type": "base64",
#                                     "media_type": "image/jpeg",
#                                     "data": item["_image"],
#                                 },
#                             }
#                         )
#                 formatted_msg = {"role": msg["role"], "content": content}
#             else:
#                 formatted_msg = {
#                     "role": msg["role"],
#                     "content": msg["content"],
#                 }
#             formatted_history.append(formatted_msg)
#         return formatted_history
# 
#     def _api_call_static(self) -> str:
#         output = self.client.messages.create(
#             model=self.model,
#             max_tokens=self.max_tokens,
#             messages=self.history,
#             temperature=self.temperature,
#         )
#         out_text = output.content[0].text
# 
#         self.input_tokens += output.usage.input_tokens
#         self.output_tokens += output.usage.output_tokens
# 
#         return out_text
# 
#     def _api_call_stream(self) -> Generator[str, None, None]:
#         with self.client.messages.stream(
#             model=self.model,
#             max_tokens=self.max_tokens,
#             messages=self.history,
#             temperature=self.temperature,
#         ) as stream:
#             for chunk in stream:
#                 try:
#                     self.input_tokens += chunk.message.usage.input_tokens
#                     self.output_tokens += chunk.message.usage.output_tokens
#                 except AttributeError:
#                     pass
# 
#                 if chunk.type == "content_block_delta":
#                     yield chunk.delta.text
# 
# 
# def main() -> None:
#     import mngs
# 
#     ai = mngs.ai.GenAI(
#         model="claude-3-5-sonnet-20241022",
#         api_key=os.getenv("ANTHROPIC_API_KEY"),
#         n_keep=10,
#     )
#     print(ai("hi"))
#     print(ai("My name is Yusuke"))
#     print(ai("do you remember my name?"))
# 
#     print(
#         ai(
#             "hi, could you tell me what is in the pic?",
#             images=[
#                 "/home/ywatanabe/Downloads/2560px-Gfp-wisconsin-madison-the-nature-boardwalk.jpg"
#             ],
#         )
#     )
#     pass
# 
# 
# if __name__ == "__main__":
#     import mngs
# 
#     CONFIG, sys.stdout, sys.stderr, plt, CC = mngs.gen.start(
#         sys, plt, verbose=False
#     )
#     main()
#     mngs.gen.close(CONFIG, verbose=False, notify=False)
# 
# 
# 
# 
# 
# """
# python src/mngs/ai/_gen_ai/_Anthropic.py
# python -m src.mngs.ai._gen_ai._Anthropic
# """
# 
# # EOF
<<<<<<< HEAD
# --------------------------------------------------------------------------------
# End of Source Code from: /home/ywatanabe/proj/_mngs_repo/src/mngs/ai/_gen_ai/_Anthropic.py
# --------------------------------------------------------------------------------
=======
#!/usr/bin/env python3
import os
import sys
from pathlib import Path
import pytest
import numpy as np

# Add source code to the top of Python path
project_root = str(Path(__file__).resolve().parents[3])
if project_root not in sys.path:
    sys.path.insert(0, os.path.join(project_root, "src"))

from mngs.ai._gen_ai._Anthropic import *

class TestMainFunctionality:
    def setup_method(self):
        # Setup test fixtures
        pass

    def teardown_method(self):
        # Clean up after tests
        pass

    def test_basic_functionality(self):
        # Basic test case
        raise NotImplementedError("Test not yet implemented")

    def test_edge_cases(self):
        # Edge case testing
        raise NotImplementedError("Test not yet implemented")

    def test_error_handling(self):
        # Error handling testing
        raise NotImplementedError("Test not yet implemented")

if __name__ == "__main__":
    pytest.main([os.path.abspath(__file__)])
>>>>>>> 934a8dfc
<|MERGE_RESOLUTION|>--- conflicted
+++ resolved
@@ -1,4 +1,14 @@
-<<<<<<< HEAD
+#!/usr/bin/env python3
+# -*- coding: utf-8 -*-
+# Timestamp: "2025-05-03 11:59:32 (ywatanabe)"
+# File: /home/ywatanabe/proj/mngs_repo/tests/mngs/ai/_gen_ai/test__Anthropic.py
+# ----------------------------------------
+import os
+__FILE__ = (
+    "./tests/mngs/ai/_gen_ai/test__Anthropic.py"
+)
+__DIR__ = os.path.dirname(__FILE__)
+# ----------------------------------------
 # Add your tests here
 
 if __name__ == "__main__":
@@ -10,23 +20,20 @@
 
 # --------------------------------------------------------------------------------
 # Start of Source Code from: /home/ywatanabe/proj/_mngs_repo/src/mngs/ai/_gen_ai/_Anthropic.py
-=======
-# Source code from: /home/ywatanabe/proj/_mngs_repo/src/mngs/ai/_gen_ai/_Anthropic.py
->>>>>>> 934a8dfc
 # --------------------------------------------------------------------------------
 # #!/usr/bin/env python3
 # # -*- coding: utf-8 -*-
 # # Timestamp: "2025-02-26 09:02:48 (ywatanabe)"
 # # File: ./src/mngs/ai/_gen_ai/_Anthropic.py
-# 
+#
 # THIS_FILE = "/home/ywatanabe/proj/mngs_repo/src/mngs/ai/_gen_ai/_Anthropic.py"
 # #!/usr/bin/env python3
 # # -*- coding: utf-8 -*-
 # # Time-stamp: "2025-02-26 09:02:48 (ywatanabe)"
 # # File: ./mngs_repo/src/mngs/ai/_gen_ai/_Anthropic.py
-# 
+#
 # THIS_FILE = "/home/ywatanabe/proj/mngs_repo/src/mngs/ai/_gen_ai/_Anthropic.py"
-# 
+#
 # """
 # Functionality:
 #     - Implements Anthropic AI (Claude) interface
@@ -41,22 +48,22 @@
 #     - Anthropic API key (ANTHROPIC_API_KEY environment variable)
 #     - anthropic package
 # """
-# 
+#
 # """Imports"""
 # import os
 # import sys
 # from typing import Any, Dict, Generator, List, Optional, Union
-# 
+#
 # import anthropic
 # import matplotlib.pyplot as plt
-# 
+#
 # from ._BaseGenAI import BaseGenAI
 # import re
-# 
-# 
+#
+#
 # """Functions & Classes"""
-# 
-# 
+#
+#
 # class Anthropic(BaseGenAI):
 #     def __init__(
 #         self,
@@ -70,15 +77,15 @@
 #         chat_history: Optional[List[Dict[str, str]]] = None,
 #         max_tokens: int = 100_000,
 #     ) -> None:
-# 
+#
 #         if model == "claude-3-7-sonnet-2025-0219":
 #             max_tokens=128_000
-# 
+#
 #         api_key = api_key or os.getenv("ANTHROPIC_API_KEY")
-# 
+#
 #         if not api_key:
 #             raise ValueError("ANTHROPIC_API_KEY environment variable not set")
-# 
+#
 #         super().__init__(
 #             system_setting=system_setting,
 #             model=model,
@@ -90,10 +97,10 @@
 #             chat_history=chat_history,
 #             max_tokens=max_tokens,
 #         )
-# 
+#
 #     def _init_client(self) -> anthropic.Anthropic:
 #         return anthropic.Anthropic(api_key=self.api_key)
-# 
+#
 #     def _api_format_history(self, history):
 #         formatted_history = []
 #         for msg in history:
@@ -121,7 +128,7 @@
 #                 }
 #             formatted_history.append(formatted_msg)
 #         return formatted_history
-# 
+#
 #     def _api_call_static(self) -> str:
 #         output = self.client.messages.create(
 #             model=self.model,
@@ -130,12 +137,12 @@
 #             temperature=self.temperature,
 #         )
 #         out_text = output.content[0].text
-# 
+#
 #         self.input_tokens += output.usage.input_tokens
 #         self.output_tokens += output.usage.output_tokens
-# 
+#
 #         return out_text
-# 
+#
 #     def _api_call_stream(self) -> Generator[str, None, None]:
 #         with self.client.messages.stream(
 #             model=self.model,
@@ -149,14 +156,14 @@
 #                     self.output_tokens += chunk.message.usage.output_tokens
 #                 except AttributeError:
 #                     pass
-# 
+#
 #                 if chunk.type == "content_block_delta":
 #                     yield chunk.delta.text
-# 
-# 
+#
+#
 # def main() -> None:
 #     import mngs
-# 
+#
 #     ai = mngs.ai.GenAI(
 #         model="claude-3-5-sonnet-20241022",
 #         api_key=os.getenv("ANTHROPIC_API_KEY"),
@@ -165,7 +172,7 @@
 #     print(ai("hi"))
 #     print(ai("My name is Yusuke"))
 #     print(ai("do you remember my name?"))
-# 
+#
 #     print(
 #         ai(
 #             "hi, could you tell me what is in the pic?",
@@ -175,67 +182,29 @@
 #         )
 #     )
 #     pass
-# 
-# 
+#
+#
 # if __name__ == "__main__":
 #     import mngs
-# 
+#
 #     CONFIG, sys.stdout, sys.stderr, plt, CC = mngs.gen.start(
 #         sys, plt, verbose=False
 #     )
 #     main()
 #     mngs.gen.close(CONFIG, verbose=False, notify=False)
-# 
-# 
-# 
-# 
-# 
+#
+#
+#
+#
+#
 # """
 # python src/mngs/ai/_gen_ai/_Anthropic.py
 # python -m src.mngs.ai._gen_ai._Anthropic
 # """
-# 
+#
 # # EOF
-<<<<<<< HEAD
 # --------------------------------------------------------------------------------
 # End of Source Code from: /home/ywatanabe/proj/_mngs_repo/src/mngs/ai/_gen_ai/_Anthropic.py
 # --------------------------------------------------------------------------------
-=======
-#!/usr/bin/env python3
-import os
-import sys
-from pathlib import Path
-import pytest
-import numpy as np
-
-# Add source code to the top of Python path
-project_root = str(Path(__file__).resolve().parents[3])
-if project_root not in sys.path:
-    sys.path.insert(0, os.path.join(project_root, "src"))
-
-from mngs.ai._gen_ai._Anthropic import *
-
-class TestMainFunctionality:
-    def setup_method(self):
-        # Setup test fixtures
-        pass
-
-    def teardown_method(self):
-        # Clean up after tests
-        pass
-
-    def test_basic_functionality(self):
-        # Basic test case
-        raise NotImplementedError("Test not yet implemented")
-
-    def test_edge_cases(self):
-        # Edge case testing
-        raise NotImplementedError("Test not yet implemented")
-
-    def test_error_handling(self):
-        # Error handling testing
-        raise NotImplementedError("Test not yet implemented")
-
-if __name__ == "__main__":
-    pytest.main([os.path.abspath(__file__)])
->>>>>>> 934a8dfc
+
+# EOF