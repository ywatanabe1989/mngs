--- conflicted
+++ resolved
@@ -1,4 +1,14 @@
-<<<<<<< HEAD
+#!/usr/bin/env python3
+# -*- coding: utf-8 -*-
+# Timestamp: "2025-05-03 11:59:38 (ywatanabe)"
+# File: /home/ywatanabe/proj/mngs_repo/tests/mngs/ai/_gen_ai/test__BaseGenAI.py
+# ----------------------------------------
+import os
+__FILE__ = (
+    "./tests/mngs/ai/_gen_ai/test__BaseGenAI.py"
+)
+__DIR__ = os.path.dirname(__FILE__)
+# ----------------------------------------
 # Add your tests here
 
 if __name__ == "__main__":
@@ -10,16 +20,13 @@
 
 # --------------------------------------------------------------------------------
 # Start of Source Code from: /home/ywatanabe/proj/_mngs_repo/src/mngs/ai/_gen_ai/_BaseGenAI.py
-=======
-# Source code from: /home/ywatanabe/proj/_mngs_repo/src/mngs/ai/_gen_ai/_BaseGenAI.py
->>>>>>> 934a8dfc
 # --------------------------------------------------------------------------------
 # #!/usr/bin/env python3
 # # -*- coding: utf-8 -*-
 # # Time-stamp: "2025-02-02 04:35:15 (ywatanabe)"
 # # File: ./src/mngs/ai/_gen_ai/_BaseGenAI.py
 # THIS_FILE = "/home/ywatanabe/proj/mngs_repo/src/mngs/ai/_gen_ai/_BaseGenAI.py"
-# 
+#
 # """
 # Functionality:
 #     - Provides base class for generative AI model implementations
@@ -35,32 +42,32 @@
 #     - API keys for respective AI providers
 #     - Model-specific implementation in child classes
 # """
-# 
+#
 # """Imports"""
 # import sys
 # from abc import ABC, abstractmethod
 # from typing import Any, Dict, Generator, List, Optional, Union
-# 
+#
 # import matplotlib.pyplot as plt
 # import numpy as np
-# 
+#
 # from ._calc_cost import calc_cost
 # from ._format_output_func import format_output_func
 # from ...io._load import load
 # from ._PARAMS import MODELS
 # import base64
-# 
+#
 # """Functions & Classes"""
-# 
-# 
+#
+#
 # def to_stream(string: Union[str, List[str]]) -> Generator[str, None, None]:
 #     """Converts string or list of strings to generator for streaming."""
 #     chunks = string if isinstance(string, list) else [string]
 #     for chunk in chunks:
 #         if chunk:
 #             yield chunk
-# 
-# 
+#
+#
 # class BaseGenAI(ABC):
 #     def __init__(
 #         self,
@@ -87,17 +94,17 @@
 #         self.input_tokens = 0
 #         self.output_tokens = 0
 #         self._error_messages: List[str] = []
-# 
+#
 #         self.reset(system_setting)
 #         self.history = chat_history if chat_history else []
-# 
+#
 #         try:
 #             self.verify_model()
 #             self.client = self._init_client()
 #         except Exception as error:
 #             print(error)
 #             self._error_messages.append(f"\nError:\n{str(error)}")
-# 
+#
 #     @classmethod
 #     def list_models(cls, provider: Optional[str] = None) -> List[str]:
 #         """List available models for the provider. If provider is None, list all models."""
@@ -108,35 +115,35 @@
 #             ]
 #             models = MODELS[indi].name.tolist()
 #             providers = MODELS[indi].provider.tolist()
-# 
+#
 #         else:
 #             indi = np.arange(len(MODELS))
 #             models = MODELS.name.tolist()
 #             providers = MODELS.provider.tolist()
-# 
+#
 #         for provider, model in zip(providers, models):
 #             print(f"- {provider} - {model}")
-# 
+#
 #         return models
-# 
+#
 #     def gen_error(
 #         self, return_stream: bool
 #     ) -> tuple[bool, Optional[Union[str, Generator]]]:
 #         error_exists = bool(self._error_messages)
 #         if not error_exists:
 #             return False, None
-# 
+#
 #         error_msgs = self._error_messages
 #         self._error_messages = []
-# 
+#
 #         if not self.stream:
 #             return True, "".join(error_msgs)
-# 
+#
 #         stream_obj = to_stream(error_msgs)
 #         return True, (
 #             self._yield_stream(stream_obj) if not return_stream else stream_obj
 #         )
-# 
+#
 #     def __call__(
 #         self,
 #         prompt: Optional[str] = None,
@@ -145,13 +152,13 @@
 #         format_output: bool = False,
 #         return_stream: bool = False,
 #     ) -> Union[str, Generator]:
-# 
+#
 #         # ----------------------------------------
 #         # Handles Prompt and Prompt File
 #         if (not prompt) and (not prompt_file):
 #             print("Please input prompt\n")
 #             return
-# 
+#
 #         if prompt_file:
 #             file_content = load(prompt_file)
 #             # Escape special characters
@@ -161,44 +168,44 @@
 #                 + "\n\n"
 #                 + str("\n".join(escaped_content)).strip()
 #             )
-# 
+#
 #         # if prompt_file:
 #         #     prompt = (
 #         #         str(prompt).strip()
 #         #         + "\n\n"
 #         #         + str("\n".join(load(prompt_file))).strip()
 #         #     )
-# 
+#
 #         if prompt.strip() == "":
 #             print("Please input prompt\n")
 #             return
 #         # ----------------------------------------
-# 
-# 
+#
+#
 #         self.update_history("user", prompt or "", images=images)
-# 
+#
 #         error_flag, error_obj = self.gen_error(return_stream)
 #         if error_flag:
 #             return error_obj
-# 
+#
 #         try:
 #             if not self.stream:
 #                 return self._call_static(format_output)
-# 
+#
 #             if return_stream:
 #                 self.stream, orig_stream = return_stream, self.stream
 #                 stream_obj = self._call_stream(format_output)
 #                 self.stream = orig_stream
 #                 return stream_obj
-# 
+#
 #             return self._yield_stream(self._call_stream(format_output))
-# 
+#
 #         except Exception as error:
 #             self._error_messages.append(f"\nError:\n{str(error)}")
 #             error_flag, error_obj = self.gen_error(return_stream)
 #             if error_flag:
 #                 return error_obj
-# 
+#
 #     def _yield_stream(self, stream_obj: Generator) -> str:
 #         accumulated = []
 #         for chunk in stream_obj:
@@ -209,64 +216,64 @@
 #         result = "".join(accumulated)
 #         self.update_history("assistant", result)
 #         return result
-# 
+#
 #     def _call_static(self, format_output: bool = True) -> str:
 #         out_text = self._api_call_static()
 #         out_text = format_output_func(out_text) if format_output else out_text
 #         self.update_history("assistant", out_text)
 #         return out_text
-# 
+#
 #     def _call_stream(self, format_output: Optional[bool] = None) -> Generator:
 #         return self._api_call_stream()
-# 
+#
 #     @abstractmethod
 #     def _init_client(self) -> Any:
 #         """Returns client"""
 #         pass
-# 
+#
 #     def _api_format_history(self, history):
 #         """Returns chat_history by handling differences in API expectations"""
 #         return history
-# 
+#
 #     @abstractmethod
 #     def _api_call_static(self) -> str:
 #         """Returns out_text by handling differences in API expectations"""
 #         pass
-# 
+#
 #     @abstractmethod
 #     def _api_call_stream(self) -> Generator:
 #         """Returns stream by handling differences in API expectations"""
 #         pass
-# 
+#
 #     def _get_available_models(self) -> List[str]:
 #         indi = [
 #             self.provider.lower() in api_key_env.lower()
 #             for api_key_env in MODELS["api_key_env"]
 #         ]
 #         return MODELS[indi].name.tolist()
-# 
+#
 #     @property
 #     def available_models(self) -> List[str]:
 #         return self._get_available_models()
-# 
+#
 #     def reset(self, system_setting: str = "") -> None:
 #         self.history = []
 #         if system_setting:
 #             self.history.append({"role": "system", "content": system_setting})
-# 
+#
 #     def _ensure_alternative_history(
 #         self, history: List[Dict[str, str]]
 #     ) -> List[Dict[str, str]]:
 #         if len(history) < 2:
 #             return history
-# 
+#
 #         if history[-1]["role"] == history[-2]["role"]:
 #             last_content = history.pop()["content"]
 #             history[-1]["content"] += f"\n\n{last_content}"
 #             return self._ensure_alternative_history(history)
-# 
+#
 #         return history
-# 
+#
 #     @staticmethod
 #     def _ensure_start_from_user(
 #         history: List[Dict[str, str]]
@@ -274,12 +281,12 @@
 #         if history and history[0]["role"] != "user":
 #             history.pop(0)
 #         return history
-# 
+#
 #     @staticmethod
 #     def _ensure_base64_encoding(image, max_size=512):
 #         from PIL import Image
 #         import io
-# 
+#
 #         def resize_image(img):
 #             # Calculate new dimensions while maintaining aspect ratio
 #             ratio = max_size / max(img.size)
@@ -287,7 +294,7 @@
 #                 new_size = tuple(int(dim * ratio) for dim in img.size)
 #                 img = img.resize(new_size, Image.Resampling.LANCZOS)
 #             return img
-# 
+#
 #         if isinstance(image, str):
 #             try:
 #                 # Try to open and resize as file path
@@ -308,7 +315,7 @@
 #             return base64.b64encode(buffer.getvalue()).decode("utf-8")
 #         else:
 #             raise ValueError("Unsupported image format")
-# 
+#
 #     def update_history(self, role: str, content: str, images=None) -> None:
 #         if images is not None:
 #             content = [
@@ -323,16 +330,16 @@
 #                     for image in images
 #                 ],
 #             ]
-# 
+#
 #         self.history.append({"role": role, "content": content})
-# 
+#
 #         if len(self.history) > self.n_keep:
 #             self.history = self.history[-self.n_keep :]
-# 
+#
 #         self.history = self._ensure_alternative_history(self.history)
 #         self.history = self._ensure_start_from_user(self.history)
 #         self.history = self._api_format_history(self.history)
-# 
+#
 #     def verify_model(self) -> None:
 #         if self.model not in self.available_models:
 #             message = (
@@ -340,83 +347,45 @@
 #                 f"Available models for {str(self)} are as follows:\n{self.available_models}"
 #             )
 #             raise ValueError(message)
-# 
+#
 #     @property
 #     def masked_api_key(self) -> str:
 #         return f"{self.api_key[:4]}****{self.api_key[-4:]}"
-# 
+#
 #     def _add_masked_api_key(self, text: str) -> str:
 #         return text + f"\n(API Key: {self.masked_api_key}"
-# 
+#
 #     @property
 #     def cost(self) -> float:
 #         return calc_cost(self.model, self.input_tokens, self.output_tokens)
-# 
-# 
+#
+#
 # def main() -> None:
 #     pass
-# 
-# 
+#
+#
 # if __name__ == "__main__":
 #     import mngs
-# 
+#
 #     CONFIG, sys.stdout, sys.stderr, plt, CC = mngs.gen.start(
 #         sys, plt, verbose=False
 #     )
 #     main()
 #     mngs.gen.close(CONFIG, verbose=False, notify=False)
-# 
+#
 # # EOF
-# 
-# 
-# 
+#
+#
+#
 # """
 # python src/mngs/ai/_gen_ai/_BaseGenAI.py
 # python -m src.mngs.ai._gen_ai._BaseGenAI
 # """
-# 
+#
 # # EOF
 
-<<<<<<< HEAD
 # --------------------------------------------------------------------------------
 # End of Source Code from: /home/ywatanabe/proj/_mngs_repo/src/mngs/ai/_gen_ai/_BaseGenAI.py
 # --------------------------------------------------------------------------------
-=======
-#!/usr/bin/env python3
-import os
-import sys
-from pathlib import Path
-import pytest
-import numpy as np
-
-# Add source code to the top of Python path
-project_root = str(Path(__file__).resolve().parents[3])
-if project_root not in sys.path:
-    sys.path.insert(0, os.path.join(project_root, "src"))
-
-from mngs.ai._gen_ai._BaseGenAI import *
-
-class TestMainFunctionality:
-    def setup_method(self):
-        # Setup test fixtures
-        pass
-
-    def teardown_method(self):
-        # Clean up after tests
-        pass
-
-    def test_basic_functionality(self):
-        # Basic test case
-        raise NotImplementedError("Test not yet implemented")
-
-    def test_edge_cases(self):
-        # Edge case testing
-        raise NotImplementedError("Test not yet implemented")
-
-    def test_error_handling(self):
-        # Error handling testing
-        raise NotImplementedError("Test not yet implemented")
-
-if __name__ == "__main__":
-    pytest.main([os.path.abspath(__file__)])
->>>>>>> 934a8dfc
+
+# EOF