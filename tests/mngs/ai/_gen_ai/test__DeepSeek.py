--- conflicted
+++ resolved
@@ -1,4 +1,14 @@
-<<<<<<< HEAD
+#!/usr/bin/env python3
+# -*- coding: utf-8 -*-
+# Timestamp: "2025-05-03 11:59:42 (ywatanabe)"
+# File: /home/ywatanabe/proj/mngs_repo/tests/mngs/ai/_gen_ai/test__DeepSeek.py
+# ----------------------------------------
+import os
+__FILE__ = (
+    "./tests/mngs/ai/_gen_ai/test__DeepSeek.py"
+)
+__DIR__ = os.path.dirname(__FILE__)
+# ----------------------------------------
 # Add your tests here
 
 if __name__ == "__main__":
@@ -10,15 +20,12 @@
 
 # --------------------------------------------------------------------------------
 # Start of Source Code from: /home/ywatanabe/proj/_mngs_repo/src/mngs/ai/_gen_ai/_DeepSeek.py
-=======
-# Source code from: /home/ywatanabe/proj/_mngs_repo/src/mngs/ai/_gen_ai/_DeepSeek.py
->>>>>>> 934a8dfc
 # --------------------------------------------------------------------------------
 # #!/usr/bin/env python3
 # # -*- coding: utf-8 -*-
 # # Time-stamp: "2024-11-08 20:33:49 (ywatanabe)"
 # # File: ./mngs_repo/src/mngs/ai/_gen_ai/_DeepSeek.py
-# 
+#
 # """
 # 1. Functionality:
 #    - Implements DeepSeek Code LLM API interface
@@ -30,35 +37,35 @@
 #    - DEEPSEEK_API_KEY environment variable
 #    - requests library
 # """
-# 
+#
 # """Imports"""
 # import json
 # import os
 # import sys
 # from typing import Dict, Generator, List, Optional
-# 
+#
 # import mngs
 # import requests
-# 
+#
 # from ._BaseGenAI import BaseGenAI
-# 
+#
 # """Warnings"""
 # # mngs.pd.ignore_SettingWithCopyWarning()
 # # warnings.simplefilter("ignore", UserWarning)
 # # with warnings.catch_warnings():
 # #     warnings.simplefilter("ignore", UserWarning)
-# 
+#
 # """Parameters"""
 # # from mngs.io import load_configs
 # # CONFIG = load_configs()
-# 
+#
 # """Functions & Classes"""
 # """Imports"""
 # from ._BaseGenAI import BaseGenAI
 # from openai import OpenAI as _OpenAI
-# 
+#
 # """Functions & Classes"""
-# 
+#
 # class DeepSeek(BaseGenAI):
 #     def __init__(
 #         self,
@@ -83,13 +90,13 @@
 #             chat_history=chat_history,
 #             max_tokens=max_tokens,
 #         )
-# 
+#
 #     def _init_client(self):
 #         # client = _OpenAI(api_key=self.api_key, base_url="https://api.deepseek.com")
 #         client = _OpenAI(api_key=self.api_key, base_url="https://api.deepseek.com/beta")
-# 
+#
 #         return client
-# 
+#
 #     def _api_call_static(self):
 #         kwargs = dict(
 #             model=self.model,
@@ -99,15 +106,15 @@
 #             temperature=self.temperature,
 #             max_tokens=self.max_tokens,
 #         )
-# 
+#
 #         output = self.client.chat.completions.create(**kwargs)
 #         self.input_tokens += output.usage.prompt_tokens
 #         self.output_tokens += output.usage.completion_tokens
-# 
+#
 #         out_text = output.choices[0].message.content
-# 
+#
 #         return out_text
-# 
+#
 #     def _api_call_stream(self):
 #         kwargs = dict(
 #             model=self.model,
@@ -118,10 +125,10 @@
 #             seed=self.seed,
 #             temperature=self.temperature,
 #         )
-# 
+#
 #         stream = self.client.chat.completions.create(**kwargs)
 #         buffer = ""
-# 
+#
 #         for chunk in stream:
 #             if chunk:
 #                 try:
@@ -132,7 +139,7 @@
 #                     self.output_tokens += chunk.usage.completion_tokens
 #                 except:
 #                     pass
-# 
+#
 #                 try:
 #                     current_text = chunk.choices[0].delta.content
 #                     if current_text:
@@ -142,18 +149,18 @@
 #                             buffer = ""
 #                 except Exception as e:
 #                     pass
-# 
+#
 #         if buffer:
 #             yield buffer
-# 
+#
 # if __name__ == '__main__':
 #     # -----------------------------------
 #     # Initiatialization of mngs format
 #     # -----------------------------------
 #     import sys
-# 
+#
 #     import matplotlib.pyplot as plt
-# 
+#
 #     # Configurations
 #     CONFIG, sys.stdout, sys.stderr, plt, CC = mngs.gen.start(
 #         sys,
@@ -162,7 +169,7 @@
 #         agg=True,
 #         # sdir_suffix="",
 #     )
-# 
+#
 #     # # Argument parser
 #     # script_mode = mngs.gen.is_script()
 #     # import argparse
@@ -171,12 +178,12 @@
 #     # parser.add_argument('--flag', '-f', action='store_true', default=False, help='(default: %%(default)s)')
 #     # args = parser.parse_args()
 #     # mngs.gen.print_block(args, c='yellow')
-# 
+#
 #     # -----------------------------------
 #     # Main
 #     # -----------------------------------
 #     exit_status = main()
-# 
+#
 #     # -----------------------------------
 #     # Cleanup mngs format
 #     # -----------------------------------
@@ -187,49 +194,11 @@
 #         message="",
 #         exit_status=exit_status,
 #     )
-# 
+#
 # # EOF
 
-<<<<<<< HEAD
 # --------------------------------------------------------------------------------
 # End of Source Code from: /home/ywatanabe/proj/_mngs_repo/src/mngs/ai/_gen_ai/_DeepSeek.py
 # --------------------------------------------------------------------------------
-=======
-#!/usr/bin/env python3
-import os
-import sys
-from pathlib import Path
-import pytest
-import numpy as np
-
-# Add source code to the top of Python path
-project_root = str(Path(__file__).resolve().parents[3])
-if project_root not in sys.path:
-    sys.path.insert(0, os.path.join(project_root, "src"))
-
-from mngs.ai._gen_ai._DeepSeek import *
-
-class TestMainFunctionality:
-    def setup_method(self):
-        # Setup test fixtures
-        pass
-
-    def teardown_method(self):
-        # Clean up after tests
-        pass
-
-    def test_basic_functionality(self):
-        # Basic test case
-        raise NotImplementedError("Test not yet implemented")
-
-    def test_edge_cases(self):
-        # Edge case testing
-        raise NotImplementedError("Test not yet implemented")
-
-    def test_error_handling(self):
-        # Error handling testing
-        raise NotImplementedError("Test not yet implemented")
-
-if __name__ == "__main__":
-    pytest.main([os.path.abspath(__file__)])
->>>>>>> 934a8dfc
+
+# EOF