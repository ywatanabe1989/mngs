--- conflicted
+++ resolved
@@ -1,4 +1,14 @@
-<<<<<<< HEAD
+#!/usr/bin/env python3
+# -*- coding: utf-8 -*-
+# Timestamp: "2025-05-03 12:01:28 (ywatanabe)"
+# File: /home/ywatanabe/proj/mngs_repo/tests/mngs/ai/loss/test_MultiTaskLoss.py
+# ----------------------------------------
+import os
+__FILE__ = (
+    "./tests/mngs/ai/loss/test_MultiTaskLoss.py"
+)
+__DIR__ = os.path.dirname(__FILE__)
+# ----------------------------------------
 # Add your tests here
 
 if __name__ == "__main__":
@@ -10,26 +20,23 @@
 
 # --------------------------------------------------------------------------------
 # Start of Source Code from: /home/ywatanabe/proj/_mngs_repo/src/mngs/ai/loss/MultiTaskLoss.py
-=======
-# Source code from: /home/ywatanabe/proj/_mngs_repo/src/mngs/ai/loss/MultiTaskLoss.py
->>>>>>> 934a8dfc
 # --------------------------------------------------------------------------------
 # #!/usr/bin/env python3
 # # -*- coding: utf-8 -*-
 # # Time-stamp: "2024-11-07 19:07:29 (ywatanabe)"
 # # File: ./mngs_repo/src/mngs/ai/loss/MultiTaskLoss.py
-# 
+#
 # import numpy as np
 # import torch
 # import torch.nn as nn
-# 
+#
 # from ...reproduce import fix_seeds
-# 
-# 
+#
+#
 # class MultiTaskLoss(nn.Module):
 #     """
 #     # https://openaccess.thecvf.com/content_cvpr_2018/papers/Kendall_Multi-Task_Learning_Using_CVPR_2018_paper.pdf
-# 
+#
 #     Example:
 #         are_regression = [False, False]
 #         mtl = MultiTaskLoss(are_regression)
@@ -38,18 +45,18 @@
 #         print(loss)
 #         # [tensor([0.4215], grad_fn=<AddBackward0>), tensor([0.6190], grad_fn=<AddBackward0>)]
 #     """
-# 
+#
 #     def __init__(self, are_regression=[False, False], reduction="none"):
 #         super().__init__()
 #         fix_seeds(np=np, torch=torch, show=False)
 #         n_tasks = len(are_regression)
-# 
+#
 #         self.register_buffer("are_regression", torch.tensor(are_regression))
-# 
+#
 #         # for the numercal stability, log(variables) are learned.
 #         self.log_vars = torch.nn.Parameter(torch.zeros(n_tasks))
 #         self.reduction = reduction
-# 
+#
 #     def forward(self, losses):
 #         vars = torch.exp(self.log_vars).type_as(losses[0])
 #         stds = vars ** (1 / 2)
@@ -58,50 +65,12 @@
 #             coeffs[i] * losses[i] + torch.log(stds[i]) for i in range(len(losses))
 #         ]
 #         return scaled_losses
-# 
-# 
+#
+#
 # # EOF
 
-<<<<<<< HEAD
 # --------------------------------------------------------------------------------
 # End of Source Code from: /home/ywatanabe/proj/_mngs_repo/src/mngs/ai/loss/MultiTaskLoss.py
 # --------------------------------------------------------------------------------
-=======
-#!/usr/bin/env python3
-import os
-import sys
-from pathlib import Path
-import pytest
-import numpy as np
 
-# Add source code to the top of Python path
-project_root = str(Path(__file__).resolve().parents[3])
-if project_root not in sys.path:
-    sys.path.insert(0, os.path.join(project_root, "src"))
-
-from mngs.ai.loss.MultiTaskLoss import *
-
-class TestMainFunctionality:
-    def setup_method(self):
-        # Setup test fixtures
-        pass
-
-    def teardown_method(self):
-        # Clean up after tests
-        pass
-
-    def test_basic_functionality(self):
-        # Basic test case
-        raise NotImplementedError("Test not yet implemented")
-
-    def test_edge_cases(self):
-        # Edge case testing
-        raise NotImplementedError("Test not yet implemented")
-
-    def test_error_handling(self):
-        # Error handling testing
-        raise NotImplementedError("Test not yet implemented")
-
-if __name__ == "__main__":
-    pytest.main([os.path.abspath(__file__)])
->>>>>>> 934a8dfc
+# EOF