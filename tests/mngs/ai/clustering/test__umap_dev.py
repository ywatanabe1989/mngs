--- conflicted
+++ resolved
@@ -1,4 +1,14 @@
-<<<<<<< HEAD
+#!/usr/bin/env python3
+# -*- coding: utf-8 -*-
+# Timestamp: "2025-05-03 12:00:59 (ywatanabe)"
+# File: /home/ywatanabe/proj/mngs_repo/tests/mngs/ai/clustering/test__umap_dev.py
+# ----------------------------------------
+import os
+__FILE__ = (
+    "./tests/mngs/ai/clustering/test__umap_dev.py"
+)
+__DIR__ = os.path.dirname(__FILE__)
+# ----------------------------------------
 # Add your tests here
 
 if __name__ == "__main__":
@@ -10,53 +20,50 @@
 
 # --------------------------------------------------------------------------------
 # Start of Source Code from: /home/ywatanabe/proj/_mngs_repo/src/mngs/ai/clustering/_umap_dev.py
-=======
-# Source code from: /home/ywatanabe/proj/_mngs_repo/src/mngs/ai/clustering/_umap_dev.py
->>>>>>> 934a8dfc
 # --------------------------------------------------------------------------------
 # #!./env/bin/python3
 # # -*- coding: utf-8 -*-
 # # Time-stamp: "2024-09-12 05:37:55 (ywatanabe)"
 # # _umap_dev.py
-# 
-# 
+#
+#
 # """
 # This script does XYZ.
 # """
-# 
-# 
+#
+#
 # """
 # Imports
 # """
 # import sys
-# 
+#
 # import matplotlib.pyplot as plt
 # import mngs
 # import numpy as np
 # import umap.umap_ as umap_orig
 # from natsort import natsorted
 # from sklearn.preprocessing import LabelEncoder
-# 
+#
 # # sys.path = ["."] + sys.path
 # # from scripts import utils, load
-# 
+#
 # """
 # Warnings
 # """
 # # warnings.simplefilter("ignore", UserWarning)
-# 
-# 
+#
+#
 # """
 # Config
 # """
 # # CONFIG = mngs.gen.load_configs()
-# 
-# 
+#
+#
 # """
 # Functions & Classes
 # """
-# 
-# 
+#
+#
 # def umap(
 #     data,
 #     labels,
@@ -74,7 +81,7 @@
 # ):
 #     """
 #     Perform UMAP clustering and visualization.
-# 
+#
 #     Parameters
 #     ----------
 #     data_all : list
@@ -103,31 +110,31 @@
 #         Whether to add a superimposed plot
 #     umap_model : umap.UMAP, optional
 #         Pre-fitted UMAP model
-# 
+#
 #     Returns
 #     -------
 #     tuple
 #         Figure, legend figures (if applicable), and UMAP model
 #     """
-# 
+#
 #     # Renaming
 #     data_all = data
 #     labels_all = labels
 #     hues_all = hues
 #     hues_colors_all = hues_colors
-# 
+#
 #     data_all, labels_all, hues_all, hues_colors_all = _check_input_vars(
 #         data_all, labels_all, hues_all, hues_colors_all
 #     )
-# 
+#
 #     # Label Encoding
 #     le = LabelEncoder()
 #     le.fit(natsorted(np.hstack(labels_all)))
 #     labels_all = [le.transform(labels) for labels in labels_all]
-# 
+#
 #     # Running UMAP Clustering
 #     _umap = _run_umap(umap_model, data_all, labels_all, supervised, title)
-# 
+#
 #     # Plotting
 #     fig, legend_figs = _plot(
 #         _umap,
@@ -144,10 +151,10 @@
 #         s,
 #         alpha,
 #     )
-# 
+#
 #     return fig, legend_figs, _umap
-# 
-# 
+#
+#
 # def _plot(
 #     _umap,
 #     le,
@@ -166,7 +173,7 @@
 #     # Plotting
 #     ncols = len(data_all) + 1 if add_super_imposed else len(data_all)
 #     share = True if ncols > 1 else False
-# 
+#
 #     if axes is None:
 #         fig, axes = mngs.plt.subplots(ncols=ncols, sharex=share, sharey=share)
 #     else:
@@ -180,24 +187,24 @@
 #             # axis
 #             else axes.get_figure()
 #         )
-# 
+#
 #     fig.supxyt("UMAP 1", "UMAP 2", title)
-# 
+#
 #     for ii, (data, labels, hues, hues_colors) in enumerate(
 #         zip(data_all, labels_all, hues_all, hues_colors_all)
 #     ):
 #         embedding = _umap.transform(data)
-# 
+#
 #         # ax
 #         if ncols == 1:
 #             ax = axes
 #         else:
 #             ax = axes[ii + 1] if add_super_imposed else axes[ii]
-# 
+#
 #         _hues = le.inverse_transform(labels) if hues is None else hues
 #         for hue in np.unique(_hues):
 #             indi = hue == np.array(_hues)
-# 
+#
 #             if hues_colors:
 #                 colors = np.vstack(hues_colors)[indi]
 #                 colors = [colors[ii] for ii in range(len(colors))]
@@ -211,12 +218,12 @@
 #                 s=s,
 #                 alpha=alpha,
 #             )
-# 
+#
 #         ax.set_box_aspect(1)
-# 
+#
 #         if axes_titles is not None:
 #             ax.set_title(axes_titles[ii])
-# 
+#
 #         # Merged axis
 #         if add_super_imposed:
 #             ax = axes[0]
@@ -231,7 +238,7 @@
 #                     s=s,
 #                     alpha=alpha,
 #                 )
-# 
+#
 #             ax.set_title("Superimposed")
 #             ax.set_box_aspect(1)
 #             # ax.sns_scatterplot(
@@ -243,42 +250,42 @@
 #             #     s=s,
 #             #     alpha=alpha,
 #             # )
-# 
+#
 #     if share:
 #         mngs.plt.ax.sharex(axes)
 #         mngs.plt.ax.sharey(axes)
-# 
+#
 #     if not use_independent_legend:
 #         for ax in axes.flat:
 #             ax.legend(loc="upper left")
 #         return fig, None
-# 
+#
 #     elif use_independent_legend:
 #         legend_figs = []
 #         for i, ax in enumerate(axes):
 #             legend = ax.get_legend()
 #             if legend:
 #                 legend_fig = plt.figure(figsize=(3, 2))
-# 
+#
 #                 new_legend = legend_fig.gca().legend(
 #                     handles=legend.get_lines(),
 #                     labels=[t.get_text() for t in legend.texts],
 #                     loc="center",
 #                 )
-# 
+#
 #                 # new_legend = legend_fig.gca().legend(
 #                 #     handles=legend.legendHandles,
 #                 #     labels=legend.texts,
 #                 #     loc="center",
 #                 # )
-# 
+#
 #                 # legend_fig.canvas.draw()
 #                 legend_figs.append(legend_fig)
 #                 ax.get_legend().remove()
-# 
+#
 #         for ax in axes:
 #             ax.legend_ = None
-# 
+#
 #         # elif use_independent_legend:
 #         #     legend_figs = []
 #         #     for i, ax in enumerate(axes):
@@ -295,13 +302,13 @@
 #         #             legend_fig.savefig(legend_filename, bbox_inches="tight")
 #         #             legend_figs.append(legend_fig)
 #         #             plt.close(legend_fig)
-# 
+#
 #         #     for ax in axes:
 #         #         ax.legend_ = None
-# 
+#
 #     return fig, legend_figs
-# 
-# 
+#
+#
 # def _run_umap(umap_model, data_all, labels_all, supervised, title):
 #     # UMAP Clustering
 #     if not umap_model:
@@ -315,25 +322,25 @@
 #         _umap = umap_model.fit(data_all[0], y=supervised_label_or_none)
 #     else:
 #         _umap = umap_model
-# 
+#
 #     return _umap
-# 
-# 
+#
+#
 # def _check_input_vars(data_all, labels_all, hues_all, hues_colors_all):
 #     # Ensures input formats
 #     if hues_all is None:
 #         hues_all = [None for _ in range(len(data_all))]
-# 
+#
 #     if hues_colors_all is None:
 #         hues_colors_all = [None for _ in range(len(data_all))]
-# 
+#
 #     assert (
 #         len(data_all)
 #         == len(labels_all)
 #         == len(hues_all)
 #         == len(hues_colors_all)
 #     )
-# 
+#
 #     assert (
 #         isinstance(data_all, list)
 #         and isinstance(labels_all, list)
@@ -341,24 +348,24 @@
 #         and isinstance(hues_colors_all, list)
 #     )
 #     return data_all, labels_all, hues_all, hues_colors_all
-# 
-# 
+#
+#
 # def _test(dataset_str="iris"):
 #     import matplotlib.pyplot as plt
 #     import numpy as np
 #     from sklearn.datasets import load_digits, load_iris
 #     from sklearn.model_selection import train_test_split
-# 
+#
 #     # Load iris dataset
 #     load_dataset = {"iris": load_iris, "mnist": load_digits}[dataset_str]
-# 
+#
 #     dataset = load_dataset()
 #     X = dataset.data
 #     y = dataset.target
-# 
+#
 #     # Split data into two parts
 #     X1, X2, y1, y2 = train_test_split(X, y, test_size=0.5, random_state=42)
-# 
+#
 #     # Call umap function
 #     fig, legend_figs, umap_model = umap(
 #         data=[X1, X2],
@@ -370,20 +377,20 @@
 #         use_independent_legend=True,
 #         s=10,
 #     )
-# 
+#
 #     # plt.tight_layout()
 #     mngs.io.save(fig, f"/tmp/mngs/umap/{dataset_str}.jpg")
-# 
+#
 #     # Save legend figures if any
 #     if legend_figs:
 #         for i, leg_fig in enumerate(legend_figs):
 #             mngs.io.save(
 #                 leg_fig, f"/tmp/mngs/umap/{dataset_str}_legend_{i}.jpg"
 #             )
-# 
-# 
+#
+#
 # main = umap
-# 
+#
 # if __name__ == "__main__":
 #     # # Argument Parser
 #     # import argparse
@@ -391,7 +398,7 @@
 #     # parser.add_argument('--var', '-v', type=int, default=1, help='')
 #     # parser.add_argument('--flag', '-f', action='store_true', default=False, help='')
 #     # args = parser.parse_args()
-# 
+#
 #     # Main
 #     CONFIG, sys.stdout, sys.stderr, plt, CC = mngs.gen.start(
 #         sys, plt, verbose=False, agg=True
@@ -399,49 +406,11 @@
 #     _test(dataset_str="mnist")
 #     # main()
 #     mngs.gen.close(CONFIG, verbose=False, notify=False)
-# 
+#
 # # EOF
 
-<<<<<<< HEAD
 # --------------------------------------------------------------------------------
 # End of Source Code from: /home/ywatanabe/proj/_mngs_repo/src/mngs/ai/clustering/_umap_dev.py
 # --------------------------------------------------------------------------------
-=======
-#!/usr/bin/env python3
-import os
-import sys
-from pathlib import Path
-import pytest
-import numpy as np
-
-# Add source code to the top of Python path
-project_root = str(Path(__file__).resolve().parents[3])
-if project_root not in sys.path:
-    sys.path.insert(0, os.path.join(project_root, "src"))
-
-from mngs.ai.clustering._umap_dev import *
-
-class TestMainFunctionality:
-    def setup_method(self):
-        # Setup test fixtures
-        pass
-
-    def teardown_method(self):
-        # Clean up after tests
-        pass
-
-    def test_basic_functionality(self):
-        # Basic test case
-        raise NotImplementedError("Test not yet implemented")
-
-    def test_edge_cases(self):
-        # Edge case testing
-        raise NotImplementedError("Test not yet implemented")
-
-    def test_error_handling(self):
-        # Error handling testing
-        raise NotImplementedError("Test not yet implemented")
-
-if __name__ == "__main__":
-    pytest.main([os.path.abspath(__file__)])
->>>>>>> 934a8dfc
+
+# EOF