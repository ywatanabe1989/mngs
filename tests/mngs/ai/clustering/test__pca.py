<<<<<<< HEAD
# --------------------------------------------------------------------------------

if __name__ == "__main__":
    import os

    import pytest

    pytest.main([os.path.abspath(__file__)])

# --------------------------------------------------------------------------------
# Start of Source Code from: /home/ywatanabe/proj/_mngs_repo/src/mngs/ai/clustering/_pca.py
=======
# Source code from: /home/ywatanabe/proj/_mngs_repo/src/mngs/ai/clustering/_pca.py
>>>>>>> 934a8dfc
# --------------------------------------------------------------------------------
# #!/usr/bin/env python3
# # -*- coding: utf-8 -*-
# # Time-stamp: "2024-05-14 00:58:26 (ywatanabe)"
# 
# import matplotlib.pyplot as plt
# import mngs
# import numpy as np
# import seaborn as sns
# from natsort import natsorted
# from sklearn.decomposition import PCA
# from sklearn.preprocessing import LabelEncoder
# 
# 
# def pca(
#     data_all,
#     labels_all,
#     axes_titles=None,
#     title="PCA Clustering",
#     alpha=0.1,
#     s=3,
#     use_independent_legend=False,
#     add_super_imposed=False,
#     palette="viridis",
# ):
# 
#     assert len(data_all) == len(labels_all)
# 
#     if isinstance(data_all, list):
#         data_all = list(data_all)
#         labels_all = list(labels_all)
# 
#     le = LabelEncoder()
#     # le.fit(np.hstack(labels_all))
#     le.fit(natsorted(np.hstack(labels_all)))
#     labels_all = [le.transform(labels) for labels in labels_all]
# 
#     pca_model = PCA(n_components=2)
# 
#     ncols = len(data_all) + 1 if add_super_imposed else len(data_all)
#     share = True if ncols > 1 else False
#     fig, axes = plt.subplots(ncols=ncols, sharex=share, sharey=share)
# 
#     fig.suptitle(title)
#     fig.supxlabel("PCA 1")
#     fig.supylabel("PCA 2")
# 
#     for ii, (data, labels) in enumerate(zip(data_all, labels_all)):
#         if ii == 0:
#             _pca = pca_model.fit(data)
#             embedding = _pca.transform(data)
#         else:
#             embedding = pca_model.transform(data)
# 
#         if ncols == 1:
#             ax = axes
#         else:
#             ax = axes[ii + 1] if add_super_imposed else axes[ii]
# 
#         sns.scatterplot(
#             x=embedding[:, 0],
#             y=embedding[:, 1],
#             hue=le.inverse_transform(labels),
#             ax=ax,
#             palette=palette,
#             s=s,
#             alpha=alpha,
#         )
# 
#         ax.set_box_aspect(1)
# 
#         if axes_titles is not None:
#             ax.set_title(axes_titles[ii])
# 
#         if not use_independent_legend:
#             ax.legend(loc="upper left")
# 
#         if add_super_imposed:
#             axes[0].set_title("Superimposed")
#             axes[0].set_aspect("equal")
# 
#             sns.scatterplot(
#                 x=embedding[:, 0],
#                 y=embedding[:, 1],
#                 hue=le.inverse_transform(labels),
#                 ax=axes[0],
#                 palette=palette,
#                 legend="full" if ii == 0 else False,
#                 s=s,
#                 alpha=alpha,
#             )
# 
#     if not use_independent_legend:
#         return fig, None, pca_model
# 
#     elif use_independent_legend:
#         legend_figs = []
#         for i, ax in enumerate(axes):
#             legend = ax.get_legend()
#             if legend:
#                 legend_fig = plt.figure(figsize=(3, 2))
#                 new_legend = legend_fig.gca().legend(
#                     handles=legend.legendHandles,
#                     labels=legend.texts,
#                     loc="center",
#                 )
#                 legend_fig.canvas.draw()
#                 legend_filename = f"legend_{i}.png"
#                 legend_fig.savefig(legend_filename, bbox_inches="tight")
#                 legend_figs.append(legend_fig)
#                 plt.close(legend_fig)
# 
#         for ax in axes:
#             ax.legend_ = None
#             # ax.remove_legend()
#             return fig, legend_figs, pca_model

<<<<<<< HEAD
# --------------------------------------------------------------------------------
# End of Source Code from: /home/ywatanabe/proj/_mngs_repo/src/mngs/ai/clustering/_pca.py
# --------------------------------------------------------------------------------
=======
#!/usr/bin/env python3
import os
import sys
from pathlib import Path
import pytest
import numpy as np

# Add source code to the top of Python path
project_root = str(Path(__file__).resolve().parents[3])
if project_root not in sys.path:
    sys.path.insert(0, os.path.join(project_root, "src"))

from mngs.ai.clustering._pca import *

class TestMainFunctionality:
    def setup_method(self):
        # Setup test fixtures
        pass

    def teardown_method(self):
        # Clean up after tests
        pass

    def test_basic_functionality(self):
        # Basic test case
        raise NotImplementedError("Test not yet implemented")

    def test_edge_cases(self):
        # Edge case testing
        raise NotImplementedError("Test not yet implemented")

    def test_error_handling(self):
        # Error handling testing
        raise NotImplementedError("Test not yet implemented")

if __name__ == "__main__":
    pytest.main([os.path.abspath(__file__)])
>>>>>>> 934a8dfc
<|MERGE_RESOLUTION|>--- conflicted
+++ resolved
@@ -1,4 +1,14 @@
-<<<<<<< HEAD
+#!/usr/bin/env python3
+# -*- coding: utf-8 -*-
+# Timestamp: "2025-05-03 12:00:55 (ywatanabe)"
+# File: /home/ywatanabe/proj/mngs_repo/tests/mngs/ai/clustering/test__pca.py
+# ----------------------------------------
+import os
+__FILE__ = (
+    "./tests/mngs/ai/clustering/test__pca.py"
+)
+__DIR__ = os.path.dirname(__FILE__)
+# ----------------------------------------
 # --------------------------------------------------------------------------------
 
 if __name__ == "__main__":
@@ -10,14 +20,11 @@
 
 # --------------------------------------------------------------------------------
 # Start of Source Code from: /home/ywatanabe/proj/_mngs_repo/src/mngs/ai/clustering/_pca.py
-=======
-# Source code from: /home/ywatanabe/proj/_mngs_repo/src/mngs/ai/clustering/_pca.py
->>>>>>> 934a8dfc
 # --------------------------------------------------------------------------------
 # #!/usr/bin/env python3
 # # -*- coding: utf-8 -*-
 # # Time-stamp: "2024-05-14 00:58:26 (ywatanabe)"
-# 
+#
 # import matplotlib.pyplot as plt
 # import mngs
 # import numpy as np
@@ -25,8 +32,8 @@
 # from natsort import natsorted
 # from sklearn.decomposition import PCA
 # from sklearn.preprocessing import LabelEncoder
-# 
-# 
+#
+#
 # def pca(
 #     data_all,
 #     labels_all,
@@ -38,40 +45,40 @@
 #     add_super_imposed=False,
 #     palette="viridis",
 # ):
-# 
+#
 #     assert len(data_all) == len(labels_all)
-# 
+#
 #     if isinstance(data_all, list):
 #         data_all = list(data_all)
 #         labels_all = list(labels_all)
-# 
+#
 #     le = LabelEncoder()
 #     # le.fit(np.hstack(labels_all))
 #     le.fit(natsorted(np.hstack(labels_all)))
 #     labels_all = [le.transform(labels) for labels in labels_all]
-# 
+#
 #     pca_model = PCA(n_components=2)
-# 
+#
 #     ncols = len(data_all) + 1 if add_super_imposed else len(data_all)
 #     share = True if ncols > 1 else False
 #     fig, axes = plt.subplots(ncols=ncols, sharex=share, sharey=share)
-# 
+#
 #     fig.suptitle(title)
 #     fig.supxlabel("PCA 1")
 #     fig.supylabel("PCA 2")
-# 
+#
 #     for ii, (data, labels) in enumerate(zip(data_all, labels_all)):
 #         if ii == 0:
 #             _pca = pca_model.fit(data)
 #             embedding = _pca.transform(data)
 #         else:
 #             embedding = pca_model.transform(data)
-# 
+#
 #         if ncols == 1:
 #             ax = axes
 #         else:
 #             ax = axes[ii + 1] if add_super_imposed else axes[ii]
-# 
+#
 #         sns.scatterplot(
 #             x=embedding[:, 0],
 #             y=embedding[:, 1],
@@ -81,19 +88,19 @@
 #             s=s,
 #             alpha=alpha,
 #         )
-# 
+#
 #         ax.set_box_aspect(1)
-# 
+#
 #         if axes_titles is not None:
 #             ax.set_title(axes_titles[ii])
-# 
+#
 #         if not use_independent_legend:
 #             ax.legend(loc="upper left")
-# 
+#
 #         if add_super_imposed:
 #             axes[0].set_title("Superimposed")
 #             axes[0].set_aspect("equal")
-# 
+#
 #             sns.scatterplot(
 #                 x=embedding[:, 0],
 #                 y=embedding[:, 1],
@@ -104,10 +111,10 @@
 #                 s=s,
 #                 alpha=alpha,
 #             )
-# 
+#
 #     if not use_independent_legend:
 #         return fig, None, pca_model
-# 
+#
 #     elif use_independent_legend:
 #         legend_figs = []
 #         for i, ax in enumerate(axes):
@@ -124,52 +131,14 @@
 #                 legend_fig.savefig(legend_filename, bbox_inches="tight")
 #                 legend_figs.append(legend_fig)
 #                 plt.close(legend_fig)
-# 
+#
 #         for ax in axes:
 #             ax.legend_ = None
 #             # ax.remove_legend()
 #             return fig, legend_figs, pca_model
 
-<<<<<<< HEAD
 # --------------------------------------------------------------------------------
 # End of Source Code from: /home/ywatanabe/proj/_mngs_repo/src/mngs/ai/clustering/_pca.py
 # --------------------------------------------------------------------------------
-=======
-#!/usr/bin/env python3
-import os
-import sys
-from pathlib import Path
-import pytest
-import numpy as np
 
-# Add source code to the top of Python path
-project_root = str(Path(__file__).resolve().parents[3])
-if project_root not in sys.path:
-    sys.path.insert(0, os.path.join(project_root, "src"))
-
-from mngs.ai.clustering._pca import *
-
-class TestMainFunctionality:
-    def setup_method(self):
-        # Setup test fixtures
-        pass
-
-    def teardown_method(self):
-        # Clean up after tests
-        pass
-
-    def test_basic_functionality(self):
-        # Basic test case
-        raise NotImplementedError("Test not yet implemented")
-
-    def test_edge_cases(self):
-        # Edge case testing
-        raise NotImplementedError("Test not yet implemented")
-
-    def test_error_handling(self):
-        # Error handling testing
-        raise NotImplementedError("Test not yet implemented")
-
-if __name__ == "__main__":
-    pytest.main([os.path.abspath(__file__)])
->>>>>>> 934a8dfc
+# EOF