--- conflicted
+++ resolved
@@ -1,4 +1,14 @@
-<<<<<<< HEAD
+#!/usr/bin/env python3
+# -*- coding: utf-8 -*-
+# Timestamp: "2025-05-03 12:01:11 (ywatanabe)"
+# File: /home/ywatanabe/proj/mngs_repo/tests/mngs/ai/feature_extraction/test_vit.py
+# ----------------------------------------
+import os
+__FILE__ = (
+    "./tests/mngs/ai/feature_extraction/test_vit.py"
+)
+__DIR__ = os.path.dirname(__FILE__)
+# ----------------------------------------
 # --------------------------------------------------------------------------------
 
 if __name__ == "__main__":
@@ -10,17 +20,14 @@
 
 # --------------------------------------------------------------------------------
 # Start of Source Code from: /home/ywatanabe/proj/_mngs_repo/src/mngs/ai/feature_extraction/vit.py
-=======
-# Source code from: /home/ywatanabe/proj/_mngs_repo/src/mngs/ai/feature_extraction/vit.py
->>>>>>> 934a8dfc
 # --------------------------------------------------------------------------------
 # #!/usr/bin/env python3
 # # -*- coding: utf-8 -*-
 # # Time-stamp: "2024-11-27 21:36:51 (ywatanabe)"
 # # File: ./mngs_repo/src/mngs/ai/feature_extraction/vit.py
-# 
+#
 # THIS_FILE = "/home/ywatanabe/proj/mngs_repo/src/mngs/ai/feature_extraction/vit.py"
-# 
+#
 # """
 # Functionality:
 #     Extracts features from images using Vision Transformer (ViT) models
@@ -31,24 +38,24 @@
 # Prerequisites:
 #     torch, PIL, torchvision
 # """
-# 
+#
 # import os as _os
 # from typing import Tuple, Union
-# 
+#
 # import torch
 # import torch as _torch
 # from pytorch_pretrained_vit import ViT
 # from torchvision import transforms as _transforms
-# 
+#
 # # from ...decorators import batch_torch_fn
-# 
-# 
+#
+#
 # def _setup_device(device: Union[str, None]) -> str:
 #     if device is None:
 #         device = "cuda" if _torch.cuda.is_available() else "cpu"
 #     return device
-# 
-# 
+#
+#
 # class VitFeatureExtractor:
 #     def __init__(
 #         self,
@@ -69,7 +76,7 @@
 #         self.model_name = model_name
 #         self.torch_home = torch_home
 #         self.device = _setup_device(device)
-# 
+#
 #         _os.environ["TORCH_HOME"] = torch_home
 #         self._validate_inputs()
 #         self.model = ViT(model_name, pretrained=True).to(self.device).eval()
@@ -81,7 +88,7 @@
 #                 _transforms.Normalize(0.5, 0.5),
 #             ]
 #         )
-# 
+#
 #     def _validate_inputs(self):
 #         if self.model_name not in self.valid_models:
 #             raise ValueError(
@@ -91,7 +98,7 @@
 #             raise FileNotFoundError(
 #                 f"Model directory not found: {self.torch_home}"
 #             )
-# 
+#
 #     def _preprocess_array(
 #         self,
 #         arr: _torch.Tensor,
@@ -99,21 +106,21 @@
 #         channel_dim: Union[int, None],
 #     ) -> _torch.Tensor:
 #         # print(f"Input array shape: {arr.shape}")
-# 
+#
 #         orig_shape = arr.shape
 #         dim = tuple(d if d >= 0 else len(orig_shape) + d for d in dim)
-# 
+#
 #         perm = list(range(len(orig_shape)))
 #         for d in sorted(dim):
 #             perm.remove(d)
 #             perm.append(d)
 #         arr = arr.permute(perm)
-# 
+#
 #         # Flatten all dimensions except the last two (spatial dimensions)
 #         batch_shape = arr.shape[:-2]
 #         spatial_shape = arr.shape[-2:]
 #         arr = arr.reshape(-1, *spatial_shape)
-# 
+#
 #         # Process each image
 #         transformed = []
 #         for img in arr:
@@ -122,7 +129,7 @@
 #             transformed.append(self.transform(img))
 #         result = _torch.stack(transformed)
 #         return result, batch_shape
-# 
+#
 #     # @batch_method
 #     # @torch_method
 #     # @batch_torch_fn
@@ -135,78 +142,40 @@
 #         batch_size=None,
 #         device="cuda",
 #     ):
-# 
+#
 #         processed_arr, batch_shape = self._preprocess_array(
 #             arr,
 #             axis,
 #             channel_dim,
 #         )
 #         # print(f"Processed shape: {processed_arr.shape}")
-# 
+#
 #         processed_arr = processed_arr.to(self.device)
 #         with _torch.no_grad():
 #             features = self.model(processed_arr).cpu()
-# 
+#
 #         return features.reshape(*batch_shape, -1)
-# 
-# 
+#
+#
 # if __name__ == "__main__":
 #     import mngs
-# 
+#
 #     extractor = mngs.ai.feature_extraction.VitFeatureExtractor(
 #         model_name="B_16_imagenet1k"
 #     )
 #     tensor = torch.randn(3, 2, 4, 5, 32, 32)
 #     processed = extractor.extract_features(tensor, (-2, -1), None)
 #     print(processed.shape)
-# 
+#
 #     arr = np.random.rand(3, 2, 4, 5, 32, 32)
 #     processed = extractor.extract_features(arr, (-2, -1), None)
 #     print(processed.shape)
 #     # torch.Size([3, 2, 4, 5, 32, 32])
-# 
+#
 # # EOF
 
-<<<<<<< HEAD
 # --------------------------------------------------------------------------------
 # End of Source Code from: /home/ywatanabe/proj/_mngs_repo/src/mngs/ai/feature_extraction/vit.py
 # --------------------------------------------------------------------------------
-=======
-#!/usr/bin/env python3
-import os
-import sys
-from pathlib import Path
-import pytest
-import numpy as np
 
-# Add source code to the top of Python path
-project_root = str(Path(__file__).resolve().parents[3])
-if project_root not in sys.path:
-    sys.path.insert(0, os.path.join(project_root, "src"))
-
-from mngs.ai.feature_extraction.vit import *
-
-class TestMainFunctionality:
-    def setup_method(self):
-        # Setup test fixtures
-        pass
-
-    def teardown_method(self):
-        # Clean up after tests
-        pass
-
-    def test_basic_functionality(self):
-        # Basic test case
-        raise NotImplementedError("Test not yet implemented")
-
-    def test_edge_cases(self):
-        # Edge case testing
-        raise NotImplementedError("Test not yet implemented")
-
-    def test_error_handling(self):
-        # Error handling testing
-        raise NotImplementedError("Test not yet implemented")
-
-if __name__ == "__main__":
-    pytest.main([os.path.abspath(__file__)])
->>>>>>> 934a8dfc
+# EOF