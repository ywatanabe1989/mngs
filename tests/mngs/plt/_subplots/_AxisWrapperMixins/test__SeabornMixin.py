--- conflicted
+++ resolved
@@ -1,8 +1,7 @@
-<<<<<<< HEAD
 #!/usr/bin/env python3
 # -*- coding: utf-8 -*-
-# Timestamp: "2025-05-02 21:47:36 (ywatanabe)"
-# File: /home/ywatanabe/proj/_mngs_repo/tests/mngs/plt/_subplots/_AxisWrapperMixins/test__SeabornMixin.py
+# Timestamp: "2025-05-03 12:35:01 (ywatanabe)"
+# File: /home/ywatanabe/proj/mngs_repo/tests/mngs/plt/_subplots/_AxisWrapperMixins/test__SeabornMixin.py
 # ----------------------------------------
 import os
 __FILE__ = (
@@ -338,9 +337,6 @@
 
 # --------------------------------------------------------------------------------
 # Start of Source Code from: /home/ywatanabe/proj/_mngs_repo/src/mngs/plt/_subplots/_AxisWrapperMixins/_SeabornMixin.py
-=======
-# Source code from: /home/ywatanabe/proj/_mngs_repo/src/mngs/plt/_subplots/_AxisWrapperMixins/_SeabornMixin.py
->>>>>>> 934a8dfc
 # --------------------------------------------------------------------------------
 # #!/usr/bin/env python3
 # # -*- coding: utf-8 -*-
@@ -353,54 +349,54 @@
 # )
 # __DIR__ = os.path.dirname(__FILE__)
 # # ----------------------------------------
-# 
+#
 # from functools import wraps
-# 
+#
 # import mngs
 # import numpy as np
 # import pandas as pd
 # import seaborn as sns
-# 
+#
 # from ....plt import ax as ax_module
-# 
-# 
+#
+#
 # def sns_copy_doc(func):
 #     @wraps(func)
 #     def wrapper(self, *args, **kwargs):
 #         return func(self, *args, **kwargs)
-# 
+#
 #     wrapper.__doc__ = getattr(sns, func.__name__.split("sns_")[-1]).__doc__
 #     return wrapper
-# 
-# 
+#
+#
 # class SeabornMixin:
-# 
+#
 #     def _sns_base(
 #         self, method_name, *args, track=True, track_obj=None, id=None, **kwargs
 #     ):
 #         sns_method_name = method_name.split("sns_")[-1]
-# 
+#
 #         with self._no_tracking():
 #             sns_plot_fn = getattr(sns, sns_method_name)
-# 
+#
 #             if kwargs.get("hue_colors"):
 #                 kwargs = mngs.gen.alternate_kwarg(
 #                     kwargs, primary_key="palette", alternate_key="hue_colors"
 #                 )
-# 
+#
 #             self._axis_mpl = sns_plot_fn(ax=self._axis_mpl, *args, **kwargs)
-# 
+#
 #         # Track the plot if required
 #         track_obj = track_obj if track_obj is not None else args
 #         self._track(track, id, method_name, track_obj, kwargs)
-# 
+#
 #     def _sns_base_xyhue(
 #         self, method_name, *args, track=True, id=None, **kwargs
 #     ):
 #         """Formats data passed to sns functions with (data=data, x=x, y=y) keyword arguments"""
 #         df = kwargs.get("data")
 #         x, y, hue = kwargs.get("x"), kwargs.get("y"), kwargs.get("hue")
-# 
+#
 #         track_obj = (
 #             self._sns_prepare_xyhue(df, x, y, hue) if df is not None else None
 #         )
@@ -412,27 +408,27 @@
 #             id=id,
 #             **kwargs,
 #         )
-# 
+#
 #     def _sns_prepare_xyhue(
 #         self, data=None, x=None, y=None, hue=None, **kwargs
 #     ):
 #         """Returns obj to track"""
 #         data = data.reset_index()
-# 
+#
 #         if hue is not None:
 #             if x is None and y is None:
-# 
+#
 #                 return data
 #             elif x is None:
-# 
+#
 #                 agg_dict = {}
 #                 for hh in data[hue].unique():
 #                     agg_dict[hh] = data.loc[data[hue] == hh, y]
 #                 df = mngs.pd.force_df(agg_dict)
 #                 return df
-# 
+#
 #             elif y is None:
-# 
+#
 #                 df = pd.concat(
 #                     [
 #                         data.loc[data[hue] == hh, x]
@@ -455,18 +451,18 @@
 #         else:
 #             if x is None and y is None:
 #                 return data
-# 
+#
 #             elif x is None:
 #                 return data[[y]]
-# 
+#
 #             elif y is None:
 #                 return data[[x]]
-# 
+#
 #             else:
 #                 return data.pivot_table(
 #                     values=y, index=data.index, columns=x, aggfunc="first"
 #                 )
-# 
+#
 #     @sns_copy_doc
 #     def sns_barplot(
 #         self, data=None, x=None, y=None, track=True, id=None, **kwargs
@@ -474,7 +470,7 @@
 #         self._sns_base_xyhue(
 #             "sns_barplot", data=data, x=x, y=y, track=track, id=id, **kwargs
 #         )
-# 
+#
 #     @sns_copy_doc
 #     def sns_boxplot(
 #         self,
@@ -501,7 +497,7 @@
 #                 id=f"{id}_strip",
 #                 **strip_kwargs,
 #             )
-# 
+#
 #     @sns_copy_doc
 #     def sns_heatmap(self, *args, xyz=False, track=True, id=None, **kwargs):
 #         method_name = "sns_heatmap"
@@ -511,7 +507,7 @@
 #         self._sns_base(
 #             method_name, *args, track=track, track_obj=df, id=id, **kwargs
 #         )
-# 
+#
 #     @sns_copy_doc
 #     def sns_histplot(
 #         self, data=None, x=None, y=None, track=True, id=None, **kwargs
@@ -519,7 +515,7 @@
 #         self._sns_base_xyhue(
 #             "sns_histplot", data=data, x=x, y=y, track=track, id=id, **kwargs
 #         )
-# 
+#
 #     @sns_copy_doc
 #     def sns_kdeplot(
 #         self,
@@ -534,30 +530,30 @@
 #     ):
 #         if kwargs.get("hue"):
 #             hues = data[kwargs["hue"]]
-# 
+#
 #             if x is not None:
 #                 lim = xlim
 #                 for hue in np.unique(hues):
 #                     _data = data.loc[hues == hue, x]
 #                     self.plot_kde(_data, xlim=lim, label=hue, id=hue, **kwargs)
-# 
+#
 #             if y is not None:
 #                 lim = ylim
 #                 for hue in np.unique(hues):
 #                     _data = data.loc[hues == hue, y]
 #                     self.plot_kde(_data, xlim=lim, label=hue, id=hue, **kwargs)
-# 
+#
 #         else:
 #             if x is not None:
 #                 _data, lim = data[x], xlim
 #             if y is not None:
 #                 _data, lim = data[y], ylim
 #             self.plot_kde(_data, xlim=lim, **kwargs)
-# 
+#
 #     @sns_copy_doc
 #     def sns_pairplot(self, *args, track=True, id=None, **kwargs):
 #         self._sns_base("sns_pairplot", *args, track=track, id=id, **kwargs)
-# 
+#
 #     @sns_copy_doc
 #     def sns_scatterplot(
 #         self, data=None, x=None, y=None, track=True, id=None, **kwargs
@@ -571,7 +567,7 @@
 #             id=id,
 #             **kwargs,
 #         )
-# 
+#
 #     @sns_copy_doc
 #     def sns_swarmplot(
 #         self, data=None, x=None, y=None, track=True, id=None, **kwargs
@@ -579,7 +575,7 @@
 #         self._sns_base_xyhue(
 #             "sns_swarmplot", data=data, x=x, y=y, track=track, id=id, **kwargs
 #         )
-# 
+#
 #     @sns_copy_doc
 #     def sns_stripplot(
 #         self, data=None, x=None, y=None, track=True, id=None, **kwargs
@@ -587,7 +583,7 @@
 #         self._sns_base_xyhue(
 #             "sns_stripplot", data=data, x=x, y=y, track=track, id=id, **kwargs
 #         )
-# 
+#
 #     # @sns_copy_doc
 #     # def sns_violinplot(
 #     #     self, data=None, x=None, y=None, track=True, id=None, **kwargs
@@ -595,7 +591,7 @@
 #     #     self._sns_base_xyhue(
 #     #         "sns_violinplot", data=data, x=x, y=y, track=track, id=id, **kwargs
 #     #     )
-# 
+#
 #     @sns_copy_doc
 #     def sns_violinplot(
 #         self,
@@ -622,59 +618,20 @@
 #                 id=id,
 #                 **kwargs,
 #             )
-# 
+#
 #         # Tracking
 #         track_obj = self._sns_prepare_xyhue(data, x, y, kwargs.get("hue"))
 #         self._track(track, id, "sns_violinplot", track_obj, kwargs)
-# 
+#
 #         return self._axis_mpl
-# 
+#
 #     @sns_copy_doc
 #     def sns_jointplot(self, *args, track=True, id=None, **kwargs):
 #         self._sns_base("sns_jointplot", *args, track=track, id=id, **kwargs)
-# 
+#
 # # EOF
-<<<<<<< HEAD
 # --------------------------------------------------------------------------------
 # End of Source Code from: /home/ywatanabe/proj/_mngs_repo/src/mngs/plt/_subplots/_AxisWrapperMixins/_SeabornMixin.py
 # --------------------------------------------------------------------------------
-=======
-
-#!/usr/bin/env python3
-import os
-import sys
-from pathlib import Path
-import pytest
-import numpy as np
-
-# Add source code to the top of Python path
-project_root = str(Path(__file__).resolve().parents[3])
-if project_root not in sys.path:
-    sys.path.insert(0, os.path.join(project_root, "src"))
-
-from mngs.plt._subplots._AxisWrapperMixins._SeabornMixin import *
-
-class TestMainFunctionality:
-    def setup_method(self):
-        # Setup test fixtures
-        pass
-
-    def teardown_method(self):
-        # Clean up after tests
-        pass
-
-    def test_basic_functionality(self):
-        # Basic test case
-        raise NotImplementedError("Test not yet implemented")
-
-    def test_edge_cases(self):
-        # Edge case testing
-        raise NotImplementedError("Test not yet implemented")
-
-    def test_error_handling(self):
-        # Error handling testing
-        raise NotImplementedError("Test not yet implemented")
-
-if __name__ == "__main__":
-    pytest.main([os.path.abspath(__file__)])
->>>>>>> 934a8dfc
+
+# EOF