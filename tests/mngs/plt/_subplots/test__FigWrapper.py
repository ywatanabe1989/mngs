<<<<<<< HEAD
#!/usr/bin/env python3
# -*- coding: utf-8 -*-
# Timestamp: "2025-05-01 16:53:24 (ywatanabe)"
# File: /home/ywatanabe/proj/_mngs_repo/tests/mngs/plt/_subplots/test__FigWrapper.py
# ----------------------------------------
import os
__FILE__ = (
    "./tests/mngs/plt/_subplots/test__FigWrapper.py"
)
__DIR__ = os.path.dirname(__FILE__)
# ----------------------------------------

import pytest

# class TestFigWrapper:
#     def setup_method(self):
#         self.fig = plt.figure()
#         self.wrapper = FigWrapper(self.fig)

#     def test_init(self):
#         assert self.wrapper.fig is self.fig
#         assert hasattr(self.wrapper, "axes")
#         assert self.wrapper.axes == []

#     def test_getattr_existing_attribute(self):
#         # Test accessing an existing attribute on the figure
#         assert hasattr(self.wrapper, "figsize")

#     def test_getattr_existing_method(self):
#         # Test accessing an existing method on the figure
#         assert callable(self.wrapper.add_subplot)

#     def test_getattr_warning(self):
#         # Test attempting to access a non-existent attribute
#         with pytest.warns(UserWarning, match="not implemented, ignored"):
#             result = self.wrapper.nonexistent_method()
#             assert result is None

#     def test_legend(self):
#         # Create mock axes
#         ax1 = MagicMock()
#         ax2 = MagicMock()
#         self.wrapper.axes = MagicMock()
#         self.wrapper.axes.__iter__ = lambda _: iter([ax1, ax2])

#         # Call legend
#         self.wrapper.legend(loc="upper right")

#         # Check that legend was called on each axis
#         ax1.legend.assert_called_once_with(loc="upper right")
#         ax2.legend.assert_called_once_with(loc="upper right")

#     def test_export_as_csv_with_empty_axes(self):
#         # Test with no axes
#         self.wrapper.axes = MagicMock()
#         self.wrapper.axes.flat = []

#         result = self.wrapper.export_as_csv()
#         assert isinstance(result, pd.DataFrame)
#         assert result.empty

#     def test_export_as_csv_with_data(self):
#         # Create mock axes with sigma data
#         ax1 = MagicMock()
#         ax1.export_as_csv.return_value = pd.DataFrame(
#             {"x": [1, 2, 3], "y": [4, 5, 6]}
#         )

#         self.wrapper.axes = MagicMock()
#         self.wrapper.axes.flat = [ax1]

#         result = self.wrapper.export_as_csv()
#         assert isinstance(result, pd.DataFrame)
#         assert not result.empty
#         assert "ax_00_x" in result.columns
#         assert "ax_00_y" in result.columns

#     def test_supxyt(self):
#         # Test supxyt method
#         self.wrapper.fig = MagicMock()

#         # Call with x and y labels
#         self.wrapper.supxyt(x="X Label", y="Y Label")

#         # Check that appropriate methods were called
#         self.wrapper.fig.supxlabel.assert_called_once_with("X Label")
#         self.wrapper.fig.supylabel.assert_called_once_with("Y Label")
#         self.wrapper.fig.suptitle.assert_not_called()

#         # Reset and test with title
#         self.wrapper.fig.reset_mock()
#         self.wrapper.supxyt(t="Title")

#         self.wrapper.fig.supxlabel.assert_not_called()
#         self.wrapper.fig.supylabel.assert_not_called()
#         self.wrapper.fig.suptitle.assert_called_once_with("Title")

#     def test_tight_layout(self):
#         # Test tight_layout method
#         self.wrapper.fig = MagicMock()

#         # Call with default rect
#         self.wrapper.tight_layout()

#         # Check that tight_layout was called with the correct rect
#         self.wrapper.fig.tight_layout.assert_called_once_with(
#             rect=[0, 0.03, 1, 0.95]
#         )

#         # Reset and test with custom rect
#         self.wrapper.fig.reset_mock()
#         custom_rect = [0.1, 0.1, 0.9, 0.9]
#         self.wrapper.tight_layout(rect=custom_rect)

#         self.wrapper.fig.tight_layout.assert_called_once_with(rect=custom_rect)

if __name__ == "__main__":
    import os

    import pytest

    pytest.main([os.path.abspath(__file__)])

# --------------------------------------------------------------------------------
# Start of Source Code from: /home/ywatanabe/proj/_mngs_repo/src/mngs/plt/_subplots/_FigWrapper.py
=======
# Source code from: /home/ywatanabe/proj/_mngs_repo/src/mngs/plt/_subplots/_FigWrapper.py
>>>>>>> 934a8dfc
# --------------------------------------------------------------------------------
# #!/usr/bin/env python3
# # -*- coding: utf-8 -*-
# # Timestamp: "2025-05-01 17:11:51 (ywatanabe)"
# # File: /home/ywatanabe/proj/_mngs_repo/src/mngs/plt/_subplots/_FigWrapper.py
# # ----------------------------------------
# import os
# __FILE__ = (
#     "./src/mngs/plt/_subplots/_FigWrapper.py"
# )
# __DIR__ = os.path.dirname(__FILE__)
# # ----------------------------------------
# 
# from functools import wraps
# 
# import pandas as pd
# 
# 
# class FigWrapper:
#     def __init__(self, fig_mpl):
#         self._fig_mpl = fig_mpl
#         self._last_saved_info = None
#         self._not_saved_yet_flag = True
#         self._called_from_mng_io_save = False
# 
#     @property
#     def figure(
#         self,
#     ):
#         return self._fig_mpl
# 
#     def __getattr__(self, attr):
#         # print(f"Attribute of FigWrapper: {attr}")
#         attr_mpl = getattr(self._fig_mpl, attr)
# 
#         if callable(attr_mpl):
# 
#             @wraps(attr_mpl)
#             def wrapper(*args, track=None, id=None, **kwargs):
#                 results = attr_mpl(*args, **kwargs)
#                 # self._track(track, id, attr, args, kwargs)
#                 return results
# 
#             return wrapper
# 
#         else:
#             return attr_mpl
# 
#     # def __dir__(self):
#     #     # Combine attributes from both self and the wrapped matplotlib figure
#     #     attrs = set(dir(self.__class__))
#     #     attrs.update(object.__dir__(self))
#     #     attrs.update(dir(self._fig_mpl))
#     #     return sorted(attrs)
# 
#     # def savefig(self, fname, *args, **kwargs):
#     #     if not self._called_from_mng_io_save:
#     #         warnings.warn(
#     #             f"Instead of `FigWrapper.savefig({fname})`, use `mngs.io.save(fig, {fname}, symlink_from_cwd=True)` to handle symlink and export as csv.",
#     #             UserWarning,
#     #         )
#     #         self._called_from_mng_io_save = False
#     #     self._fig_mpl.savefig(fname, *args, **kwargs)
# 
#     def export_as_csv(self):
#         """Export plotted data from all axes."""
#         dfs = []
#         for ii, ax in enumerate(self.axes.flat):
#             if hasattr(ax, "export_as_csv"):
#                 df = ax.export_as_csv()
#                 if not df.empty:
#                     df.columns = [f"ax_{ii:02d}_{col}" for col in df.columns]
#                     dfs.append(df)
# 
#         return pd.concat(dfs, axis=1) if dfs else pd.DataFrame()
# 
#     def legend(self, *args, loc="upper left", **kwargs):
#         """Legend with upper left by default."""
#         for ax in self.axes:
#             try:
#                 ax.legend(*args, loc=loc, **kwargs)
#             except:
#                 pass
# 
#     def supxyt(self, x=False, y=False, t=False):
#         """Wrapper for supxlabel, supylabel, and suptitle"""
#         if x is not False:
#             self._fig_mpl.supxlabel(x)
#         if y is not False:
#             self._fig_mpl.supylabel(y)
#         if t is not False:
#             self._fig_mpl.suptitle(t)
#         return self._fig_mpl
# 
#     def tight_layout(self, *, rect=[0, 0.03, 1, 0.95], **kwargs):
#         """Wrapper for tight_layout with rect=[0, 0.03, 1, 0.95] by default"""
#         self._fig_mpl.tight_layout(rect=rect, **kwargs)
# 
# # EOF
<<<<<<< HEAD
# --------------------------------------------------------------------------------
# End of Source Code from: /home/ywatanabe/proj/_mngs_repo/src/mngs/plt/_subplots/_FigWrapper.py
# --------------------------------------------------------------------------------
=======

#!/usr/bin/env python3
import os
import sys
from pathlib import Path
import pytest
import numpy as np

# Add source code to the top of Python path
project_root = str(Path(__file__).resolve().parents[3])
if project_root not in sys.path:
    sys.path.insert(0, os.path.join(project_root, "src"))

from mngs.plt._subplots._FigWrapper import *

class TestMainFunctionality:
    def setup_method(self):
        # Setup test fixtures
        pass

    def teardown_method(self):
        # Clean up after tests
        pass

    def test_basic_functionality(self):
        # Basic test case
        raise NotImplementedError("Test not yet implemented")

    def test_edge_cases(self):
        # Edge case testing
        raise NotImplementedError("Test not yet implemented")

    def test_error_handling(self):
        # Error handling testing
        raise NotImplementedError("Test not yet implemented")

if __name__ == "__main__":
    pytest.main([os.path.abspath(__file__)])
>>>>>>> 934a8dfc
<|MERGE_RESOLUTION|>--- conflicted
+++ resolved
@@ -1,8 +1,7 @@
-<<<<<<< HEAD
 #!/usr/bin/env python3
 # -*- coding: utf-8 -*-
-# Timestamp: "2025-05-01 16:53:24 (ywatanabe)"
-# File: /home/ywatanabe/proj/_mngs_repo/tests/mngs/plt/_subplots/test__FigWrapper.py
+# Timestamp: "2025-05-03 12:35:50 (ywatanabe)"
+# File: /home/ywatanabe/proj/mngs_repo/tests/mngs/plt/_subplots/test__FigWrapper.py
 # ----------------------------------------
 import os
 __FILE__ = (
@@ -124,9 +123,6 @@
 
 # --------------------------------------------------------------------------------
 # Start of Source Code from: /home/ywatanabe/proj/_mngs_repo/src/mngs/plt/_subplots/_FigWrapper.py
-=======
-# Source code from: /home/ywatanabe/proj/_mngs_repo/src/mngs/plt/_subplots/_FigWrapper.py
->>>>>>> 934a8dfc
 # --------------------------------------------------------------------------------
 # #!/usr/bin/env python3
 # # -*- coding: utf-8 -*-
@@ -139,49 +135,49 @@
 # )
 # __DIR__ = os.path.dirname(__FILE__)
 # # ----------------------------------------
-# 
+#
 # from functools import wraps
-# 
+#
 # import pandas as pd
-# 
-# 
+#
+#
 # class FigWrapper:
 #     def __init__(self, fig_mpl):
 #         self._fig_mpl = fig_mpl
 #         self._last_saved_info = None
 #         self._not_saved_yet_flag = True
 #         self._called_from_mng_io_save = False
-# 
+#
 #     @property
 #     def figure(
 #         self,
 #     ):
 #         return self._fig_mpl
-# 
+#
 #     def __getattr__(self, attr):
 #         # print(f"Attribute of FigWrapper: {attr}")
 #         attr_mpl = getattr(self._fig_mpl, attr)
-# 
+#
 #         if callable(attr_mpl):
-# 
+#
 #             @wraps(attr_mpl)
 #             def wrapper(*args, track=None, id=None, **kwargs):
 #                 results = attr_mpl(*args, **kwargs)
 #                 # self._track(track, id, attr, args, kwargs)
 #                 return results
-# 
+#
 #             return wrapper
-# 
+#
 #         else:
 #             return attr_mpl
-# 
+#
 #     # def __dir__(self):
 #     #     # Combine attributes from both self and the wrapped matplotlib figure
 #     #     attrs = set(dir(self.__class__))
 #     #     attrs.update(object.__dir__(self))
 #     #     attrs.update(dir(self._fig_mpl))
 #     #     return sorted(attrs)
-# 
+#
 #     # def savefig(self, fname, *args, **kwargs):
 #     #     if not self._called_from_mng_io_save:
 #     #         warnings.warn(
@@ -190,7 +186,7 @@
 #     #         )
 #     #         self._called_from_mng_io_save = False
 #     #     self._fig_mpl.savefig(fname, *args, **kwargs)
-# 
+#
 #     def export_as_csv(self):
 #         """Export plotted data from all axes."""
 #         dfs = []
@@ -200,9 +196,9 @@
 #                 if not df.empty:
 #                     df.columns = [f"ax_{ii:02d}_{col}" for col in df.columns]
 #                     dfs.append(df)
-# 
+#
 #         return pd.concat(dfs, axis=1) if dfs else pd.DataFrame()
-# 
+#
 #     def legend(self, *args, loc="upper left", **kwargs):
 #         """Legend with upper left by default."""
 #         for ax in self.axes:
@@ -210,7 +206,7 @@
 #                 ax.legend(*args, loc=loc, **kwargs)
 #             except:
 #                 pass
-# 
+#
 #     def supxyt(self, x=False, y=False, t=False):
 #         """Wrapper for supxlabel, supylabel, and suptitle"""
 #         if x is not False:
@@ -220,53 +216,14 @@
 #         if t is not False:
 #             self._fig_mpl.suptitle(t)
 #         return self._fig_mpl
-# 
+#
 #     def tight_layout(self, *, rect=[0, 0.03, 1, 0.95], **kwargs):
 #         """Wrapper for tight_layout with rect=[0, 0.03, 1, 0.95] by default"""
 #         self._fig_mpl.tight_layout(rect=rect, **kwargs)
-# 
+#
 # # EOF
-<<<<<<< HEAD
 # --------------------------------------------------------------------------------
 # End of Source Code from: /home/ywatanabe/proj/_mngs_repo/src/mngs/plt/_subplots/_FigWrapper.py
 # --------------------------------------------------------------------------------
-=======
-
-#!/usr/bin/env python3
-import os
-import sys
-from pathlib import Path
-import pytest
-import numpy as np
-
-# Add source code to the top of Python path
-project_root = str(Path(__file__).resolve().parents[3])
-if project_root not in sys.path:
-    sys.path.insert(0, os.path.join(project_root, "src"))
-
-from mngs.plt._subplots._FigWrapper import *
-
-class TestMainFunctionality:
-    def setup_method(self):
-        # Setup test fixtures
-        pass
-
-    def teardown_method(self):
-        # Clean up after tests
-        pass
-
-    def test_basic_functionality(self):
-        # Basic test case
-        raise NotImplementedError("Test not yet implemented")
-
-    def test_edge_cases(self):
-        # Edge case testing
-        raise NotImplementedError("Test not yet implemented")
-
-    def test_error_handling(self):
-        # Error handling testing
-        raise NotImplementedError("Test not yet implemented")
-
-if __name__ == "__main__":
-    pytest.main([os.path.abspath(__file__)])
->>>>>>> 934a8dfc
+
+# EOF