<<<<<<< HEAD
#!/usr/bin/env python3
# -*- coding: utf-8 -*-
# Timestamp: "2025-05-01 16:54:52 (ywatanabe)"
# File: /home/ywatanabe/proj/_mngs_repo/tests/mngs/plt/_subplots/test__SubplotsManager.py
# ----------------------------------------
import os
__FILE__ = (
    "./tests/mngs/plt/_subplots/test__SubplotsManager.py"
)
__DIR__ = os.path.dirname(__FILE__)
# ----------------------------------------

# class TestSubplotsManager:
#     def setup_method(self):
#         self.manager = mngs.plt.subplots()

#     def test_init(self):
#         assert hasattr(self.manager, "_subplots_manager_history")
#         assert self.manager.fig_wrapper is None

#     def test_single_axis_creation(self):
#         fig, ax = self.manager(figsize=(5, 4))
#         assert hasattr(fig, "axes")
#         assert len(fig.axes) == 1
#         assert ax.track is True

#     def test_multi_axes_creation(self):
#         fig, axes = self.manager(2, 2)
#         assert hasattr(fig, "axes")
#         assert axes.shape == (2, 2)
#         assert all(ax.track is True for ax in axes.flat)

#     def test_tracking_disabled(self):
#         fig, ax = self.manager(track=False)
#         assert ax.track is False

#     def test_method_delegation(self):
#         fig, ax = self.manager()
#         # Test delegation to figure
#         assert hasattr(self.manager, "savefig")

#     def test_warning_for_unknown_method(self):
#         with pytest.warns(UserWarning, match="not found, ignored"):
#             result = self.manager.nonexistent_method()
#             assert result is None


# class TestSubplotsIntegration:
#     def test_subplots_single_axis(self):
#         fig, ax = mngs.plt.subplots()
#         assert hasattr(ax, "plot")
#         assert hasattr(ax, "scatter")
#         assert hasattr(ax, "export_as_csv")

#     def test_plot_with_tracking(self):
#         fig, ax = mngs.plt.subplots()
#         ax.plot([1, 2, 3], [4, 5, 6], id="test_plot")
#         df = ax.export_as_csv()
#         assert not df.empty
#         assert "test_plot_plot_x" in df.columns
#         assert "test_plot_plot_y" in df.columns

#     def test_tracking_disabled_globally(self):
#         fig, ax = subplots(track=False)
#         ax.plot([1, 2, 3], [4, 5, 6], id="test_plot")
#         df = ax.export_as_csv()
#         assert df.empty

#     def test_multiple_plot_types(self):
#         fig, ax = mngs.plt.subplots()
#         ax.plot([1, 2, 3], [4, 5, 6], id="plot1")
#         ax.scatter([1, 2, 3], [6, 5, 4], id="scatter1")
#         ax.boxplot([1, 2, 3], id="box1")

#         df = ax.export_as_csv()
#         assert not df.empty
#         assert "plot1_plot_x" in df.columns
#         assert "scatter1_scatter_x" in df.columns
#         assert "box1_boxplot_x" in df.columns


if __name__ == "__main__":
    import os

    import pytest

    pytest.main([os.path.abspath(__file__)])

# --------------------------------------------------------------------------------
# Start of Source Code from: /home/ywatanabe/proj/_mngs_repo/src/mngs/plt/_subplots/_SubplotsManager.py
=======
# Source code from: /home/ywatanabe/proj/_mngs_repo/src/mngs/plt/_subplots/_SubplotsManager.py
>>>>>>> 934a8dfc
# --------------------------------------------------------------------------------
# #!/usr/bin/env python3
# # -*- coding: utf-8 -*-
# # Timestamp: "2025-04-27 19:47:47 (ywatanabe)"
# # File: /ssh:sp:/home/ywatanabe/proj/mngs_repo/src/mngs/plt/_subplots/_SubplotsManager.py
# # ----------------------------------------
# import os
# __FILE__ = (
#     "./src/mngs/plt/_subplots/_SubplotsManager.py"
# )
# __DIR__ = os.path.dirname(__FILE__)
# # ----------------------------------------
#
# import warnings
# from collections import OrderedDict
# from functools import wraps
#
# import matplotlib.pyplot as plt
# import numpy as np
#
# from ._AxesWrapper import AxesWrapper
# from ._AxisWrapper import AxisWrapper
# from ._FigWrapper import FigWrapper
#
#
# class SubplotsManager:
#     """
#     A manager class monitors data plotted using the ax methods from matplotlib.pyplot.
#     This data can be converted into a CSV file formatted for SigmaPlot compatibility.
#     Additionally, refer to the SigmaPlot macros available at mngs.gists (https://github.com/ywatanabe1989/mngs/tree/main/src/mngs/gists).
#
#     Currently, available methods are as follows:
#         ax.plot, ax.scatter, ax.boxplot, and ax.bar
#
#     Example:
#         import matplotlib
#         import mngs
#
#         matplotlib.use("Agg")  # "TkAgg"
#
#         fig, ax = mngs.plt.subplots()
#         ax.plot([1, 2, 3], [4, 5, 6], id="plot1")
#         ax.plot([4, 5, 6], [1, 2, 3], id="plot2")
#         mngs.io.save(fig, "/tmp/subplots_demo/plots.png")
#
#         # Behaves like native matplotlib.pyplot.subplots without tracking
#         fig, ax = subplots(track=False)
#         ax.plot([1, 2, 3], [4, 5, 6], id="plot3")
#         ax.plot([4, 5, 6], [1, 2, 3], id="plot4")
#         mngs.io.save(fig, "/tmp/subplots_demo/plots.png")
#
#         fig, ax = mngs.plt.subplots()
#         ax.scatter([1, 2, 3], [4, 5, 6], id="scatter1")
#         ax.scatter([4, 5, 6], [1, 2, 3], id="scatter2")
#         mngs.io.save(fig, "/tmp/subplots_demo/scatters.png")
#
#         fig, ax = mngs.plt.subplots()
#         ax.boxplot([1, 2, 3], id="boxplot1")
#         mngs.io.save(fig, "/tmp/subplots_demo/boxplot1.png")
#
#         fig, ax = mngs.plt.subplots()
#         ax.bar(["A", "B", "C"], [4, 5, 6], id="bar1")
#         mngs.io.save(fig, "/tmp/subplots_demo/bar1.png")
#
#         print(ax.export_as_csv())
#         #    plot1_plot_x  plot1_plot_y  plot2_plot_x  ...  boxplot1_boxplot_x  bar1_bar_x  bar1_bar_y
#         # 0           1.0           4.0           4.0  ...                 1.0           A         4.0
#         # 1           2.0           5.0           5.0  ...                 2.0           B         5.0
#         # 2           3.0           6.0           6.0  ...                 3.0           C         6.0
#
#         print(ax.export_as_csv().keys())  # plot3 and plot 4 are not tracked
#         # [3 rows x 11 columns]
#         # Index(['plot1_plot_x', 'plot1_plot_y', 'plot2_plot_x', 'plot2_plot_y',
#         #        'scatter1_scatter_x', 'scatter1_scatter_y', 'scatter2_scatter_x',
#         #        'scatter2_scatter_y', 'boxplot1_boxplot_x', 'bar1_bar_x', 'bar1_bar_y'],
#         #       dtype='object')
#
#         # If a path is passed, the SigmaPlot-friendly dataframe is saved as a csv file.
#         ax.export_as_csv("./tmp/subplots_demo/for_sigmaplot.csv")
#         # Saved to: ./tmp/subplots_demo/for_sigmaplot.csv
#     """
#
#     def __init__(self):
#         self._subplots_manager_history = OrderedDict()
#         self.fig_wrapper = None
#
#     def __call__(self, *args, track=True, sharex=True, sharey=True, **kwargs):
#         self.fig_mpl, self.axes_mpl = plt.subplots(
#             *args, sharex=sharex, sharey=sharey, **kwargs
#         )
#         self.fig_wrapper = FigWrapper(self.fig_mpl)
#
#         axes_array = np.atleast_1d(self.axes_mpl)
#         axes_shape = axes_array.shape
#
#         if axes_shape == (1,):
#             self.ax_wrapper = AxisWrapper(
#                 self.fig_wrapper, axes_array[0], track
#             )
#             self.fig_wrapper.axes = [self.ax_wrapper]
#             return self.fig_wrapper, self.ax_wrapper
#
#         axes_flat = axes_array.ravel()
#         wrapped = [
#             AxisWrapper(self.fig_wrapper, ax_, track) for ax_ in axes_flat
#         ]
#         # reshaped = np.array(wrapped).reshape(axes_shape)
#         reshaped = (
#             wrapped
#             if len(axes_shape) == 1
#             else np.reshape(wrapped, axes_shape)
#         )
#         self.axes_wrapper = AxesWrapper(self.fig_wrapper, reshaped)
#         self.fig_wrapper.axes = self.axes_wrapper
#         return self.fig_wrapper, self.axes_wrapper
#
#     def __getattr__(self, name):
#         if hasattr(self.fig_wrapper, name):
#             return getattr(self.fig_wrapper, name)
#         if hasattr(self.fig_mpl, name):
#             orig = getattr(self.fig_mpl, name)
#             if callable(orig):
#
#                 @wraps(orig)
#                 def wrapper(*args, **kwargs):
#                     return orig(*args, **kwargs)
#
#                 return wrapper
#             return orig
#
#         warnings.warn(
#             f"MNGS SubplotsManager: '{name}' not found, ignored.",
#             UserWarning,
#         )
#
#         def dummy(*args, **kwargs):
#             return None
#
#         return dummy
#
#
# subplots = SubplotsManager()
#
# if __name__ == "__main__":
#     import matplotlib
#     import mngs
#
#     matplotlib.use("TkAgg")  # "TkAgg"
#
#     fig, ax = mngs.plt.subplots()
#     ax.plot([1, 2, 3], [4, 5, 6], id="plot1")
#     ax.plot([4, 5, 6], [1, 2, 3], id="plot2")
#     mngs.io.save(fig, "/tmp/subplots_demo/plots.png")
#
#     # Behaves like native matplotlib.pyplot.subplots without tracking
#     fig, ax = subplots(track=False)
#     ax.plot([1, 2, 3], [4, 5, 6], id="plot3")
#     ax.plot([4, 5, 6], [1, 2, 3], id="plot4")
#     mngs.io.save(fig, "/tmp/subplots_demo/plots.png")
#
#     fig, ax = mngs.plt.subplots()
#     ax.scatter([1, 2, 3], [4, 5, 6], id="scatter1")
#     ax.scatter([4, 5, 6], [1, 2, 3], id="scatter2")
#     mngs.io.save(fig, "/tmp/subplots_demo/scatters.png")
#
#     fig, ax = mngs.plt.subplots()
#     ax.boxplot([1, 2, 3], id="boxplot1")
#     mngs.io.save(fig, "/tmp/subplots_demo/boxplot1.png")
#
#     fig, ax = mngs.plt.subplots()
#     ax.bar(["A", "B", "C"], [4, 5, 6], id="bar1")
#     mngs.io.save(fig, "/tmp/subplots_demo/bar1.png")
#
#     print(ax.export_as_csv())
#     #    plot1_plot_x  plot1_plot_y  plot2_plot_x  ...  boxplot1_boxplot_x  bar1_bar_x  bar1_bar_y
#     # 0           1.0           4.0           4.0  ...                 1.0           A         4.0
#     # 1           2.0           5.0           5.0  ...                 2.0           B         5.0
#     # 2           3.0           6.0           6.0  ...                 3.0           C         6.0
#
#     print(ax.export_as_csv().keys())  # plot3 and plot 4 are not tracked
#     # [3 rows x 11 columns]
#     # Index(['plot1_plot_x', 'plot1_plot_y', 'plot2_plot_x', 'plot2_plot_y',
#     #        'scatter1_scatter_x', 'scatter1_scatter_y', 'scatter2_scatter_x',
#     #        'scatter2_scatter_y', 'boxplot1_boxplot_x', 'bar1_bar_x', 'bar1_bar_y'],
#     #       dtype='object')
#
#     # If a path is passed, the sigmaplot-friendly dataframe is saved as a csv file.
#     ax.export_as_csv("./tmp/subplots_demo/for_sigmaplot.csv")
#     # Saved to: ./tmp/subplots_demo/for_sigmaplot.csv
#
# # EOF
# --------------------------------------------------------------------------------
# End of Source Code from: /home/ywatanabe/proj/_mngs_repo/src/mngs/plt/_subplots/_SubplotsManager.py
# --------------------------------------------------------------------------------

<<<<<<< HEAD
# EOF
=======
#!/usr/bin/env python3
import os
import sys
from pathlib import Path
import pytest
import numpy as np

# Add source code to the top of Python path
project_root = str(Path(__file__).resolve().parents[3])
if project_root not in sys.path:
    sys.path.insert(0, os.path.join(project_root, "src"))

from mngs.plt._subplots._SubplotsManager import *

class TestMainFunctionality:
    def setup_method(self):
        # Setup test fixtures
        pass

    def teardown_method(self):
        # Clean up after tests
        pass

    def test_basic_functionality(self):
        # Basic test case
        raise NotImplementedError("Test not yet implemented")

    def test_edge_cases(self):
        # Edge case testing
        raise NotImplementedError("Test not yet implemented")

    def test_error_handling(self):
        # Error handling testing
        raise NotImplementedError("Test not yet implemented")

if __name__ == "__main__":
    pytest.main([os.path.abspath(__file__)])
>>>>>>> 934a8dfc
<|MERGE_RESOLUTION|>--- conflicted
+++ resolved
@@ -1,8 +1,7 @@
-<<<<<<< HEAD
 #!/usr/bin/env python3
 # -*- coding: utf-8 -*-
-# Timestamp: "2025-05-01 16:54:52 (ywatanabe)"
-# File: /home/ywatanabe/proj/_mngs_repo/tests/mngs/plt/_subplots/test__SubplotsManager.py
+# Timestamp: "2025-05-03 12:35:55 (ywatanabe)"
+# File: /home/ywatanabe/proj/mngs_repo/tests/mngs/plt/_subplots/test__SubplotsManager.py
 # ----------------------------------------
 import os
 __FILE__ = (
@@ -89,9 +88,6 @@
 
 # --------------------------------------------------------------------------------
 # Start of Source Code from: /home/ywatanabe/proj/_mngs_repo/src/mngs/plt/_subplots/_SubplotsManager.py
-=======
-# Source code from: /home/ywatanabe/proj/_mngs_repo/src/mngs/plt/_subplots/_SubplotsManager.py
->>>>>>> 934a8dfc
 # --------------------------------------------------------------------------------
 # #!/usr/bin/env python3
 # # -*- coding: utf-8 -*-
@@ -287,44 +283,4 @@
 # End of Source Code from: /home/ywatanabe/proj/_mngs_repo/src/mngs/plt/_subplots/_SubplotsManager.py
 # --------------------------------------------------------------------------------
 
-<<<<<<< HEAD
-# EOF
-=======
-#!/usr/bin/env python3
-import os
-import sys
-from pathlib import Path
-import pytest
-import numpy as np
-
-# Add source code to the top of Python path
-project_root = str(Path(__file__).resolve().parents[3])
-if project_root not in sys.path:
-    sys.path.insert(0, os.path.join(project_root, "src"))
-
-from mngs.plt._subplots._SubplotsManager import *
-
-class TestMainFunctionality:
-    def setup_method(self):
-        # Setup test fixtures
-        pass
-
-    def teardown_method(self):
-        # Clean up after tests
-        pass
-
-    def test_basic_functionality(self):
-        # Basic test case
-        raise NotImplementedError("Test not yet implemented")
-
-    def test_edge_cases(self):
-        # Edge case testing
-        raise NotImplementedError("Test not yet implemented")
-
-    def test_error_handling(self):
-        # Error handling testing
-        raise NotImplementedError("Test not yet implemented")
-
-if __name__ == "__main__":
-    pytest.main([os.path.abspath(__file__)])
->>>>>>> 934a8dfc
+# EOF